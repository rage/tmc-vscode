import { checkForCourseUpdates, refreshLocalExercises } from "./actions";
import { ActionContext } from "./actions/types";
import Dialog from "./api/dialog";
import ExerciseDecorationProvider from "./api/exerciseDecorationProvider";
import TMC from "./api/tmc";
import WorkspaceManager from "./api/workspaceManager";
import {
    CLIENT_NAME,
    DEBUG_MODE,
    EXERCISE_CHECK_INTERVAL,
    EXTENSION_ID,
    TMC_LANGS_CONFIG_DIR,
} from "./config/constants";
import Settings from "./config/settings";
import { UserData } from "./config/userdata";
import { EmptyLangsResponseError, HaltForReloadError } from "./errors";
import * as init from "./init";
import { randomPanelId, TmcPanel } from "./panels/TmcPanel";
import UI from "./ui/ui";
import { cliFolder, Logger, LogLevel, semVerCompare } from "./utilities";
import * as path from "path";
import { Err, Ok, Result } from "ts-results";
<<<<<<< HEAD
import Storage from "./storage";
=======
import { createIs } from "typia";
import * as vscode from "vscode";
>>>>>>> c14c45aa

let maintenanceInterval: NodeJS.Timeout | undefined;

function initializationError(dialog: Dialog, step: string, error: Error, cliFolder: string): void {
    Logger.errorWithDialog(
        dialog,
        `Initialization error during ${step}:`,
        error,
        "If this issue is not resolved, the extension may not function properly.",
    );
    if (error instanceof EmptyLangsResponseError) {
        Logger.error(
            "The above error may have been caused by an interfering antivirus program. " +
                "Please add an exception for the following folder:",
            cliFolder,
        );
    }
}

export async function activate(context: vscode.ExtensionContext): Promise<void> {
    try {
        await activateInner(context);
    } catch (e) {
        // this should never occur, we always want to activate the extension even if only partially
        Logger.error("Fatal error during initialization:", e);
        vscode.window.showErrorMessage(
            `Fatal error during TestMyCode extension initialization: ${e}`,
        );
        Logger.show();
    }
}

async function activateInner(context: vscode.ExtensionContext): Promise<void> {
    const extensionVersion = vscode.extensions.getExtension(EXTENSION_ID)?.packageJSON.version;
    Logger.configure(LogLevel.Verbose);
    Logger.info(`Starting ${EXTENSION_ID} in "${DEBUG_MODE ? "development" : "production"}" mode.`);
    Logger.info(`${vscode.env.appName} version: ${vscode.version}`);
    Logger.info(`${EXTENSION_ID} version: ${extensionVersion}`);
    Logger.info(`Currently open workspace: ${vscode.workspace.name}`);

    const dialog = new Dialog();
    const cliFolderPath = cliFolder(context);
    const cliPathResult = await init.ensureLangsUpdated(cliFolderPath, dialog);

    // download langs if necessary
    let tmc: Result<TMC, Error>;
    if (cliPathResult.err) {
        tmc = cliPathResult;
        initializationError(dialog, "tmc-langs setup", cliPathResult.val, cliFolderPath);
    } else {
        tmc = new Ok(
            new TMC(cliPathResult.val, CLIENT_NAME, extensionVersion, {
                cliConfigDir: TMC_LANGS_CONFIG_DIR,
            }),
        );
    }

    // check auth status
    let authenticated = false;
    if (tmc.ok) {
        const authenticatedResult = await tmc.val.isAuthenticated({ timeout: 15000 });
        if (authenticatedResult.err) {
            initializationError(
                dialog,
                "authentication check",
                authenticatedResult.val,
                cliFolderPath,
            );
            await vscode.commands.executeCommand("setContext", "test-my-code:LoggedIn", false);
        } else {
            authenticated = authenticatedResult.val;
            await vscode.commands.executeCommand(
                "setContext",
                "test-my-code:LoggedIn",
                authenticated,
            );
        }
    } else {
        Logger.warn("Could not check login status");
        await vscode.commands.executeCommand("setContext", "test-my-code:LoggedIn", false);
    }

    // migrate data between versions
    const storage = new Storage(context);
    if (tmc.ok) {
        const migrationResult = await storage.migrateToLatest(
            context,
            dialog,
            tmc.val,
            vscode.workspace.getConfiguration(),
        );
        if (migrationResult.err) {
            if (migrationResult.val instanceof HaltForReloadError) {
                Logger.warn("Extension expected to restart", migrationResult.val);
                return;
            }

            initializationError(dialog, "migration", migrationResult.val, cliFolderPath);
        }
    } else {
        Logger.warn("Skipped data migration");
    }

    // get data path
    let tmcDataPath: string | undefined;
    if (tmc.ok) {
        const dataPathResult = await tmc.val.getSetting("projects-dir", createIs<string>());
        if (dataPathResult.err) {
            Logger.error("Failed to define datapath:", dataPathResult.val);
            initializationError(dialog, "finding datapath", dataPathResult.val, cliFolderPath);
        } else if (dataPathResult.val === undefined) {
            Logger.error("Failed to define datapath: no value found.");
            initializationError(
                dialog,
                "finding datapath",
                new Error("No value for datapath."),
                cliFolderPath,
            );
        } else {
            tmcDataPath = dataPathResult.val;
        }
    }

    const workspaceFileFolder = path.join(context.globalStorageUri.fsPath, "workspaces");
    const resources = await init.resourceInitialization(
        context,
        storage,
        tmcDataPath,
        workspaceFileFolder,
    );
    if (resources.err) {
        initializationError(dialog, "resource initialization", resources.val, cliFolderPath);
    }

    const settings = new Settings(storage);
    context.subscriptions.push(settings);

    Logger.configure(settings.getLogLevel());

    const ui = new UI();
    const loggedIn = ui.treeDP.createVisibilityGroup(authenticated);
    const visibilityGroups = {
        loggedIn,
    };

    if (tmc.ok) {
        tmc.val.on("login", async () => {
            await vscode.commands.executeCommand("setContext", "test-my-code:LoggedIn", true);
            ui.treeDP.updateVisibility([visibilityGroups.loggedIn]);
        });
        tmc.val.on("logout", async () => {
            dialog.warningNotification("Your TMC session has expired, please log in.");
            await vscode.commands.executeCommand("setContext", "test-my-code:LoggedIn", false);
            ui.treeDP.updateVisibility([visibilityGroups.loggedIn.not]);
            TmcPanel.renderMain(context.extensionUri, context, actionContext, {
                type: "Login",
                id: randomPanelId(),
            });
        });
    } else {
        Logger.warn("Skipped login command setup");
    }

    let showWelcome = false;
    if (resources.ok) {
        const currentVersion = resources.val.extensionVersion;
        const previousState = storage.getSessionState();
        const previousVersion = previousState?.extensionVersion;
        if (currentVersion !== previousVersion) {
            storage.updateSessionState({ extensionVersion: currentVersion });
        }
        const versionDiff = semVerCompare(currentVersion, previousVersion || "", "minor");
        if (versionDiff === undefined || versionDiff > 0) {
            showWelcome = true;
        }
    } else {
        Logger.warn("Skipped version check");
    }

    let userData: Result<UserData, Error>;
    let workspaceManager: Result<WorkspaceManager, Error>;
    let exerciseDecorationProvider: Result<ExerciseDecorationProvider, Error>;
    if (resources.ok) {
        userData = new Ok(new UserData(storage));
        workspaceManager = new Ok(new WorkspaceManager(resources.val));
        context.subscriptions.push(workspaceManager.val);
        if (workspaceManager.val.activeCourse) {
            await vscode.commands.executeCommand(
                "setContext",
                "test-my-code:WorkspaceActive",
                true,
            );
            await workspaceManager.val.verifyWorkspaceSettingsIntegrity();
        }
        exerciseDecorationProvider = new Ok(
            new ExerciseDecorationProvider(userData.val, workspaceManager.val),
        );
    } else {
        Logger.warn("Skipped userdata setup");
        exerciseDecorationProvider = new Err(
            new Error(
                "Could not initialize exercise decoration provider due to failure in resource initialization",
            ),
        );
        userData = new Err(
            new Error(
                "Could not initialize exercise decoration provider due to failure in resource initialization",
            ),
        );
        workspaceManager = new Err(
            new Error(
                "Could not initialize exercise decoration provider due to failure in resource initialization",
            ),
        );
    }

    const actionContext: ActionContext = {
        dialog,
        exerciseDecorationProvider,
        resources,
        settings,
        tmc,
        ui,
        userData,
        workspaceManager,
        visibilityGroups,
    };

    const refreshResult = await refreshLocalExercises(actionContext);
    if (refreshResult.err) {
        Logger.warn("Failed to set initial exercises.", refreshResult.val);
    }

    init.registerUiActions(actionContext);
    init.registerCommands(context, actionContext);
    init.registerSettingsCallbacks(actionContext);

    if (exerciseDecorationProvider.ok) {
        context.subscriptions.push(
            vscode.window.registerFileDecorationProvider(exerciseDecorationProvider.val),
        );
    }

    if (authenticated) {
        vscode.commands.executeCommand("tmc.updateExercises", "silent");
        checkForCourseUpdates(actionContext);
    }

    if (maintenanceInterval) {
        clearInterval(maintenanceInterval);
    }

    maintenanceInterval = setInterval(async () => {
        const authenticated = tmc.ok ? await tmc.val.isAuthenticated() : Ok(false);
        if (authenticated.err) {
            Logger.error("Failed to check if authenticated", authenticated.val);
        } else if (authenticated.val) {
            vscode.commands.executeCommand("tmc.updateExercises", "silent");
            checkForCourseUpdates(actionContext);
        }
        await vscode.commands.executeCommand(
            "setContext",
            "test-my-code:LoggedIn",
            authenticated.val,
        );
    }, EXERCISE_CHECK_INTERVAL);

    if (showWelcome) {
        await vscode.commands.executeCommand("tmc.showWelcome");
    }

    if (
        !(
            tmc.ok &&
            userData.ok &&
            workspaceManager.ok &&
            exerciseDecorationProvider.ok &&
            resources.ok
        )
    ) {
        TmcPanel.renderMain(context.extensionUri, context, actionContext, {
            id: randomPanelId(),
            type: "InitializationErrorHelp",
        });
    }
}

export function deactivate(): void {
    if (maintenanceInterval) {
        clearInterval(maintenanceInterval);
    }
}<|MERGE_RESOLUTION|>--- conflicted
+++ resolved
@@ -16,16 +16,13 @@
 import { EmptyLangsResponseError, HaltForReloadError } from "./errors";
 import * as init from "./init";
 import { randomPanelId, TmcPanel } from "./panels/TmcPanel";
+import Storage from "./storage";
 import UI from "./ui/ui";
 import { cliFolder, Logger, LogLevel, semVerCompare } from "./utilities";
 import * as path from "path";
 import { Err, Ok, Result } from "ts-results";
-<<<<<<< HEAD
-import Storage from "./storage";
-=======
 import { createIs } from "typia";
 import * as vscode from "vscode";
->>>>>>> c14c45aa
 
 let maintenanceInterval: NodeJS.Timeout | undefined;
 
