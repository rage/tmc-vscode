--- conflicted
+++ resolved
@@ -59,90 +59,95 @@
                 commands.closeExercise(actionContext, resource),
         ),
 
-        vscode.commands.registerCommand("tmc.courseDetails", async (courseId?: CourseIdentifier) => {
-            const courses = userData.getCourses();
-            if (courses.length === 0) {
-                return;
-            }
-            let actualId: CourseIdentifier;
-            if (courseId === undefined) {
-                const selected = await dialog.selectItem(
-                    "Which course page do you want to open?",
-                    ...courses.map<[string, CourseIdentifier]>((c) => {
-                        switch (c.kind) {
-                            case "tmc": {
-                                return [c.data.title, { kind: "tmc", courseId: c.data.id }]
+        vscode.commands.registerCommand(
+            "tmc.courseDetails",
+            async (courseId?: CourseIdentifier) => {
+                const courses = userData.getCourses();
+                if (courses.length === 0) {
+                    return;
+                }
+                let actualId: CourseIdentifier;
+                if (courseId === undefined) {
+                    const selected = await dialog.selectItem(
+                        "Which course page do you want to open?",
+                        ...courses.map<[string, CourseIdentifier]>((c) => {
+                            switch (c.kind) {
+                                case "tmc": {
+                                    return [c.data.title, { kind: "tmc", courseId: c.data.id }];
+                                }
+                                case "mooc": {
+                                    return [
+                                        c.data.courseName,
+                                        { kind: "mooc", instanceId: c.data.instanceId },
+                                    ];
+                                }
                             }
-                            case "mooc": {
-                                return [c.data.courseName, { kind: "mooc", instanceId: c.data.instanceId }]
-                            }
-                        }
-                    }),
-                );
-                if (selected === undefined) {
-                    // user did not select anything
+                        }),
+                    );
+                    if (selected === undefined) {
+                        // user did not select anything
+                        return;
+                    }
+                    actualId = selected;
+                } else {
+                    actualId = courseId;
+                }
+                switch (actualId.kind) {
+                    case "tmc": {
+                        TmcPanel.renderMain(context.extensionUri, context, actionContext, {
+                            id: randomPanelId(),
+                            type: "CourseDetails",
+                            course: {
+                                kind: "tmc",
+                                courseId: actualId.courseId,
+                                exerciseStatuses: {},
+                            },
+                        });
+                        break;
+                    }
+                    case "mooc": {
+                        TmcPanel.renderMain(context.extensionUri, context, actionContext, {
+                            id: randomPanelId(),
+                            type: "CourseDetails",
+                            course: {
+                                kind: "mooc",
+                                courseInstanceId: actualId.instanceId,
+                            },
+                        });
+                        break;
+                    }
+                    default: {
+                        assertUnreachable(actualId);
+                    }
+                }
+            },
+        ),
+
+        vscode.commands.registerCommand(
+            "tmc.moocCourseDetails",
+            async (courseInstanceId?: string) => {
+                const courses = userData.getMoocCourses();
+                if (courses.length === 0) {
                     return;
                 }
-                actualId = selected;
-            } else {
-                actualId = courseId;
-            }
-            switch (actualId.kind) {
-                case "tmc": {
-                    TmcPanel.renderMain(context.extensionUri, context, actionContext, {
-                        id: randomPanelId(),
-                        type: "CourseDetails",
-                        course: {
-                            kind: "tmc",
-                            courseId: actualId.courseId,
-                            exerciseStatuses: {},
-                        }
-                    });
-                    break;
-                }
-                case "mooc": {
+                courseInstanceId =
+                    courseInstanceId ??
+                    (await dialog.selectItem(
+                        "Which course page do you want to open?",
+                        ...courses.map<[string, string]>((c) => [c.courseName, c.instanceId]),
+                    ));
+                if (courseInstanceId) {
                     TmcPanel.renderMain(context.extensionUri, context, actionContext, {
                         id: randomPanelId(),
                         type: "CourseDetails",
                         course: {
                             kind: "mooc",
-                            courseInstanceId: actualId.instanceId,
-                        }
+                            courseInstanceId,
+                        },
                     });
-                    break;
-                }
-                default: {
-                    assertUnreachable(actualId)
-                }
-            }
-        }),
-
-        vscode.commands.registerCommand("tmc.moocCourseDetails", async (courseInstanceId?: string) => {
-            const courses = userData.getMoocCourses();
-            if (courses.length === 0) {
-                return;
-            }
-            courseInstanceId =
-                courseInstanceId ??
-                (await dialog.selectItem(
-                    "Which course page do you want to open?",
-                    ...courses.map<[string, string]>((c) => [c.courseName, c.instanceId]),
-                ));
-            if (courseInstanceId) {
-                TmcPanel.renderMain(context.extensionUri, context, actionContext, {
-                    id: randomPanelId(),
-                    type: "CourseDetails",
-<<<<<<< HEAD
-                    courseId,
-=======
-                    course: {
-                        kind: "mooc",
-                        courseInstanceId,
-                    }
->>>>>>> 1e5c88b5
-                });
-            }
-        }),
+                }
+            },
+        ),
 
         vscode.commands.registerCommand("tmc.downloadNewExercises", async () =>
             commands.downloadNewExercises(actionContext),
