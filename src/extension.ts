--- conflicted
+++ resolved
@@ -22,11 +22,7 @@
 
     await vscode.commands.executeCommand("setContext", "tmcWorkspaceActive", true);
 
-<<<<<<< HEAD
     const resources = result.val;
-    const ui = new UI(context, resources, vscode.window.createStatusBarItem());
-=======
->>>>>>> 616f1d63
     const storage = new Storage(context);
     const ui = new UI(context, resources, vscode.window.createStatusBarItem());
 
