<<<<<<< HEAD
import { expect } from "chai";
import * as vscode from "vscode";

import * as sessionState from "../fixtures/sessionState";
import { createMockMemento } from "../mocks/vscode";
import migrateSessionState from "../../storage/migration/sessionState";
=======
import migrateSessionState from "../../migrate/migrateSessionState";
import * as sessionState from "../fixtures/sessionState";
import { createMockMemento } from "../mocks/vscode";
import { expect } from "chai";
import * as vscode from "vscode";
>>>>>>> c14c45aa

const EXTENSION_VERSION_KEY = "extensionVersion";
const SESSION_STATE_KEY_V1 = "session-state-v1";

suite("Session state migration", function () {
    let memento: vscode.Memento;

    setup(function () {
        memento = createMockMemento();
    });

    suite("between versions", function () {
        test("succeeds without any data", function () {
            const migrated = migrateSessionState(memento).data;
            expect(migrated).to.be.deep.equal({
                extensionVersion: undefined,
            });
        });

        test("succeeds with version 2.0.0 data", async function () {
            await memento.update(SESSION_STATE_KEY_V1, sessionState.v2_0_0);
            const migrated = migrateSessionState(memento).data;
            expect(migrated).to.be.deep.equal(sessionState.v2_0_0);
        });

        test("should succeed with backwards compatible future data", async function () {
            const data = { ...sessionState.v2_0_0, wonderwoman: "Diana Prince" };
            await memento.update(SESSION_STATE_KEY_V1, data);
            const migrated = migrateSessionState(memento).data;
            expect(migrated).to.be.deep.equal(data);
        });
    });

    suite("with unstable data", function () {
        test("fails with garbage data", async function () {
            await memento.update(EXTENSION_VERSION_KEY, { wonderwoman: "Diana Prince" });
            expect(() => migrateSessionState(memento)).to.throw(/mismatch/);
        });

        test("finds extension version", async function () {
            await memento.update(EXTENSION_VERSION_KEY, "1.3.4");
            const migrated = migrateSessionState(memento).data;
            expect(migrated?.extensionVersion).to.be.equal("1.3.4");
        });
    });

    suite("with stable data", function () {
        test("fails with garbage version 1 data", async function () {
            await memento.update(SESSION_STATE_KEY_V1, { extensionVersion: 1 });
            expect(() => migrateSessionState(memento)).to.throw(/mismatch/);
        });
    });
});<|MERGE_RESOLUTION|>--- conflicted
+++ resolved
@@ -1,17 +1,8 @@
-<<<<<<< HEAD
-import { expect } from "chai";
-import * as vscode from "vscode";
-
-import * as sessionState from "../fixtures/sessionState";
-import { createMockMemento } from "../mocks/vscode";
 import migrateSessionState from "../../storage/migration/sessionState";
-=======
-import migrateSessionState from "../../migrate/migrateSessionState";
 import * as sessionState from "../fixtures/sessionState";
 import { createMockMemento } from "../mocks/vscode";
 import { expect } from "chai";
 import * as vscode from "vscode";
->>>>>>> c14c45aa
 
 const EXTENSION_VERSION_KEY = "extensionVersion";
 const SESSION_STATE_KEY_V1 = "session-state-v1";
