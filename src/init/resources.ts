<<<<<<< HEAD
import * as fs from "fs-extra";
import * as path from "path";
import { Ok, Result } from "ts-results";
import * as vscode from "vscode";

import Storage from "../storage";
=======
import Storage from "../api/storage";
>>>>>>> c14c45aa
import { EXTENSION_ID, WORKSPACE_ROOT_FILE_TEXT, WORKSPACE_SETTINGS } from "../config/constants";
import Resources from "../config/resources";
import { Logger } from "../utilities/logger";
import * as fs from "fs-extra";
import * as path from "path";
import { Ok, Result } from "ts-results";
import * as vscode from "vscode";

/**
 * Performs resource initialization on extension activation
 * @param extensionContext Extension context
 */
export async function resourceInitialization(
    extensionContext: vscode.ExtensionContext,
    storage: Storage,
    tmcDataPath: string | undefined,
    workspaceFileFolder: string,
): Promise<Result<Resources, Error>> {
    const extensionVersion = vscode.extensions.getExtension(EXTENSION_ID)?.packageJSON.version;

    const cssPath = extensionContext.asAbsolutePath("resources/styles");
    const htmlPath = extensionContext.asAbsolutePath("resources/templates");
    const mediaPath = extensionContext.asAbsolutePath("media");

    if (tmcDataPath) {
        if (!fs.existsSync(tmcDataPath)) {
            fs.mkdirSync(tmcDataPath, { recursive: true });
            Logger.info(`Created tmc data directory at ${tmcDataPath}`);
        }
    } else {
        Logger.warn("Skipped tmc data directory check");
    }

    const resources = new Resources(
        cssPath,
        extensionVersion,
        htmlPath,
        mediaPath,
        workspaceFileFolder,
        tmcDataPath,
    );

    // Verify that all course .code-workspaces are in-place on startup.
    fs.ensureDirSync(workspaceFileFolder);
    const userData = storage.getUserData();
    userData?.courses.forEach((course) => {
        const tmcWorkspaceFilePath = path.join(
            workspaceFileFolder,
            course.name + ".code-workspace",
        );
        if (!fs.existsSync(tmcWorkspaceFilePath)) {
            fs.writeFileSync(tmcWorkspaceFilePath, JSON.stringify(WORKSPACE_SETTINGS));
            Logger.info(`Created tmc workspace file at ${tmcWorkspaceFilePath}`);
        }
    });

    // Verify that .tmc folder and its contents exists
    fs.ensureDirSync(resources.workspaceRootFolder.fsPath);
    fs.writeFileSync(resources.workspaceRootFile.fsPath, WORKSPACE_ROOT_FILE_TEXT);

    return new Ok(resources);
}<|MERGE_RESOLUTION|>--- conflicted
+++ resolved
@@ -1,15 +1,6 @@
-<<<<<<< HEAD
-import * as fs from "fs-extra";
-import * as path from "path";
-import { Ok, Result } from "ts-results";
-import * as vscode from "vscode";
-
-import Storage from "../storage";
-=======
-import Storage from "../api/storage";
->>>>>>> c14c45aa
 import { EXTENSION_ID, WORKSPACE_ROOT_FILE_TEXT, WORKSPACE_SETTINGS } from "../config/constants";
 import Resources from "../config/resources";
+import Storage from "../storage";
 import { Logger } from "../utilities/logger";
 import * as fs from "fs-extra";
 import * as path from "path";
