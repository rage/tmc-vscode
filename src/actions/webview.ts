--- conflicted
+++ resolved
@@ -155,15 +155,11 @@
     const panel: Panel = {
         type: "CourseDetails",
         id: randomPanelId(),
-<<<<<<< HEAD
-        courseId: course.id,
-=======
         course: {
             kind: "tmc",
             courseId: course.id,
             exerciseStatuses: {},
-        }
->>>>>>> 1e5c88b5
+        },
     };
     TmcPanel.renderMain(context.extensionUri, context, actionContext, panel);
 
