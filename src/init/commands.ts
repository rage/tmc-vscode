import * as vscode from "vscode";

import * as actions from "../actions";
import { checkForTmcCourseUpdates, displayUserCourses, removeCourse } from "../actions";
import { ActionContext } from "../actions/types";
import * as commands from "../commands";
import { randomPanelId, TmcPanel } from "../panels/TmcPanel";
import { assertUnreachable, CourseIdentifier } from "../shared/shared";
import { TmcTreeNode } from "../ui/treeview/treenode";
import { Logger } from "../utilities/";

export function registerCommands(
    context: vscode.ExtensionContext,
    actionContext: ActionContext,
): void {
    const { dialog, ui, userData, resources } = actionContext;
    Logger.info("Registering TMC VSCode commands");

    // Commands not shown to user in Command Palette / TMC Action menu
    context.subscriptions.push(
        vscode.commands.registerCommand("tmcView.activateEntry", ui.createUiActionHandler()),
        vscode.commands.registerCommand(
            "tmcTreeView.removeCourse",
            async (treeNode: TmcTreeNode) => {
                const confirmed = await dialog.confirmation(
                    `Do you want to remove ${treeNode.label} from your courses? This won't delete your downloaded exercises.`,
                );
                if (confirmed) {
                    await removeCourse(actionContext, Number(treeNode.id));
                    await displayUserCourses(context, actionContext);
                }
            },
        ),
        vscode.commands.registerCommand("tmcTreeView.refreshCourses", async () => {
            await checkForTmcCourseUpdates(actionContext);
            await commands.updateExercises(actionContext, "loud");
        }),
    );

    // Commands shown to user in Command Palette / TMC Action menu
    context.subscriptions.push(
        vscode.commands.registerCommand("tmc.addNewCourse", async () =>
            commands.addNewCourse(actionContext),
        ),

        vscode.commands.registerCommand("tmc.changeTmcDataPath", async () =>
            commands.changeTmcDataPath(actionContext),
        ),

        vscode.commands.registerCommand(
            "tmc.cleanExercise",
            async (resource: vscode.Uri | undefined) =>
                commands.cleanExercise(actionContext, resource),
        ),

        vscode.commands.registerCommand(
            "tmc.closeExercise",
            async (resource: vscode.Uri | undefined) =>
                commands.closeExercise(actionContext, resource),
        ),

<<<<<<< HEAD
        vscode.commands.registerCommand(
            "tmc.courseDetails",
            async (courseId?: CourseIdentifier) => {
                const courses = userData.getCourses();
                if (courses.length === 0) {
                    return;
                }
                let actualId: CourseIdentifier;
                if (courseId === undefined) {
                    const selected = await dialog.selectItem(
                        "Which course page do you want to open?",
                        ...courses.map<[string, CourseIdentifier]>((c) => {
                            switch (c.kind) {
                                case "tmc": {
                                    return [c.data.title, { kind: "tmc", courseId: c.data.id }];
                                }
                                case "mooc": {
                                    return [
                                        c.data.courseName,
                                        { kind: "mooc", instanceId: c.data.instanceId },
                                    ];
                                }
                            }
                        }),
                    );
                    if (selected === undefined) {
                        // user did not select anything
                        return;
                    }
                    actualId = selected;
                } else {
                    actualId = courseId;
                }
                switch (actualId.kind) {
                    case "tmc": {
                        TmcPanel.renderMain(context.extensionUri, context, actionContext, {
                            id: randomPanelId(),
                            type: "CourseDetails",
                            course: {
                                kind: "tmc",
                                courseId: actualId.courseId,
                                exerciseStatuses: {},
                            },
                        });
                        break;
                    }
                    case "mooc": {
                        TmcPanel.renderMain(context.extensionUri, context, actionContext, {
                            id: randomPanelId(),
                            type: "CourseDetails",
                            course: {
                                kind: "mooc",
                                courseInstanceId: actualId.instanceId,
                            },
                        });
                        break;
                    }
                    default: {
                        assertUnreachable(actualId);
                    }
                }
            },
        ),

        vscode.commands.registerCommand(
            "tmc.moocCourseDetails",
            async (courseInstanceId?: string) => {
                const courses = userData.getMoocCourses();
                if (courses.length === 0) {
                    return;
                }
                courseInstanceId =
                    courseInstanceId ??
                    (await dialog.selectItem(
                        "Which course page do you want to open?",
                        ...courses.map<[string, string]>((c) => [c.courseName, c.instanceId]),
                    ));
                if (courseInstanceId) {
                    TmcPanel.renderMain(context.extensionUri, context, actionContext, {
                        id: randomPanelId(),
                        type: "CourseDetails",
                        course: {
                            kind: "mooc",
                            courseInstanceId,
                        },
                    });
                }
            },
        ),
=======
        vscode.commands.registerCommand("tmc.courseDetails", async (courseId?: number) => {
            if (userData.err) {
                Logger.error("The extension was not initialized properly");
                return;
            }

            const courses = userData.val.getCourses();
            if (courses.length === 0) {
                return;
            }
            courseId =
                courseId ??
                (await dialog.selectItem(
                    "Which course page do you want to open?",
                    ...courses.map<[string, number]>((c) => [c.title, c.id]),
                ));
            if (courseId) {
                TmcPanel.renderMain(context.extensionUri, context, actionContext, {
                    id: randomPanelId(),
                    type: "CourseDetails",
                    courseId,
                });
            }
        }),
>>>>>>> 5a2d4be5

        vscode.commands.registerCommand("tmc.downloadNewExercises", async () =>
            commands.downloadNewExercises(actionContext),
        ),

        vscode.commands.registerCommand(
            "tmc.downloadOldSubmission",
            async (resource: vscode.Uri | undefined) =>
                commands.downloadOldSubmission(actionContext, resource),
        ),

        vscode.commands.registerCommand("tmc.login", async () => {
            const username = await vscode.window.showInputBox({
                placeHolder: "Enter username",
                prompt: "Please enter your TMC username",
            });
            const password = await vscode.window.showInputBox({
                placeHolder: "Enter password",
                prompt: "Please enter your TMC password",
                password: true,
            });
            if (username && password) {
                const authed = await actions.login(actionContext, username, password);
                if (authed.err) {
                    dialog.errorNotification(`Failed to login: ${authed.val.message}.`, authed.val);
                }
            }
        }),

        vscode.commands.registerCommand("tmc.logout", async () => {
            if (await dialog.confirmation("Are you sure you want to log out?")) {
                const deauth = await actions.logout(actionContext);
                if (deauth.err) {
                    dialog.errorNotification(
                        `Failed to logout: ${deauth.val.message}.`,
                        deauth.val,
                    );
                    return;
                }
                dialog.notification("Logged out from TestMyCode.");
            }
        }),

        vscode.commands.registerCommand("tmc.myCourses", async () => {
            TmcPanel.renderMain(context.extensionUri, context, actionContext, {
                id: randomPanelId(),
                type: "MyCourses",
                courseDeadlines: {},
            });
        }),

        vscode.commands.registerCommand("tmc.settings", async () => {
            vscode.commands.executeCommand("workbench.action.openSettings", "TestMyCode");
        }),

        vscode.commands.registerCommand("tmc.openTMCExercisesFolder", async () => {
            if (!(resources.ok && resources.val.projectsDirectory)) {
                Logger.error("The extension was not initialized properly");
                return;
            }

            vscode.commands.executeCommand(
                "revealFileInOS",
                vscode.Uri.file(resources.val.projectsDirectory),
            );
        }),

        vscode.commands.registerCommand(
            "tmc.pasteExercise",
            async (resource: vscode.Uri | undefined) =>
                commands.pasteExercise(actionContext, resource),
        ),

        vscode.commands.registerCommand(
            "tmc.resetExercise",
            async (resource: vscode.Uri | undefined) =>
                commands.resetExercise(actionContext, resource),
        ),

        vscode.commands.registerCommand("tmc.selectAction", async () => {
            vscode.commands.executeCommand(
                "workbench.action.quickOpen",
                ">TestMyCode: ",
                "test-my-code:WorkspaceActive",
            );
        }),

        vscode.commands.registerCommand("tmc.showWelcome", async () => {
            TmcPanel.renderMain(context.extensionUri, context, actionContext, {
                id: randomPanelId(),
                type: "Welcome",
            });
        }),

        vscode.commands.registerCommand("tmc.showLogin", async () => {
            TmcPanel.renderMain(context.extensionUri, context, actionContext, {
                id: randomPanelId(),
                type: "Login",
            });
        }),

        vscode.commands.registerCommand(
            "tmc.submitExercise",
            async (resource: vscode.Uri | undefined) => {
                commands.submitExercise(context, actionContext, resource);
            },
        ),

        vscode.commands.registerCommand("tmc.switchWorkspace", async () =>
            commands.switchWorkspace(actionContext),
        ),

        vscode.commands.registerCommand(
            "tmc.testExercise",
            async (resource: vscode.Uri | undefined) => {
                commands.testExercise(context, actionContext, resource);
            },
        ),

        vscode.commands.registerCommand("tmc.updateExercises", async (silent: string) =>
            commands.updateExercises(actionContext, silent),
        ),

        vscode.commands.registerCommand("tmc.logs", async () => {
            Logger.show();
        }),

        vscode.commands.registerCommand("tmc.debug", async () => {
            vscode.commands.executeCommand("workbench.output.action.clearOutput");
            Logger.show();
            vscode.commands.executeCommand("workbench.action.openActiveLogOutputFile");
        }),

        vscode.commands.registerCommand("tmc.wipe", async () =>
            commands.wipe(actionContext, context),
        ),

        vscode.commands.registerCommand("tmc.viewInitializationErrorHelp", async () => {
            TmcPanel.renderMain(context.extensionUri, context, actionContext, {
                id: randomPanelId(),
                type: "InitializationErrorHelp",
            });
        }),
    );
}<|MERGE_RESOLUTION|>--- conflicted
+++ resolved
@@ -1,11 +1,11 @@
 import * as vscode from "vscode";
 
 import * as actions from "../actions";
-import { checkForTmcCourseUpdates, displayUserCourses, removeCourse } from "../actions";
+import { checkForCourseUpdates, displayUserCourses, removeCourse } from "../actions";
 import { ActionContext } from "../actions/types";
 import * as commands from "../commands";
 import { randomPanelId, TmcPanel } from "../panels/TmcPanel";
-import { assertUnreachable, CourseIdentifier } from "../shared/shared";
+import { assertUnreachable, CourseIdentifier, LocalCourseData } from "../shared/shared";
 import { TmcTreeNode } from "../ui/treeview/treenode";
 import { Logger } from "../utilities/";
 
@@ -19,20 +19,8 @@
     // Commands not shown to user in Command Palette / TMC Action menu
     context.subscriptions.push(
         vscode.commands.registerCommand("tmcView.activateEntry", ui.createUiActionHandler()),
-        vscode.commands.registerCommand(
-            "tmcTreeView.removeCourse",
-            async (treeNode: TmcTreeNode) => {
-                const confirmed = await dialog.confirmation(
-                    `Do you want to remove ${treeNode.label} from your courses? This won't delete your downloaded exercises.`,
-                );
-                if (confirmed) {
-                    await removeCourse(actionContext, Number(treeNode.id));
-                    await displayUserCourses(context, actionContext);
-                }
-            },
-        ),
         vscode.commands.registerCommand("tmcTreeView.refreshCourses", async () => {
-            await checkForTmcCourseUpdates(actionContext);
+            await checkForCourseUpdates(actionContext);
             await commands.updateExercises(actionContext, "loud");
         }),
     );
@@ -59,11 +47,15 @@
                 commands.closeExercise(actionContext, resource),
         ),
 
-<<<<<<< HEAD
         vscode.commands.registerCommand(
             "tmc.courseDetails",
             async (courseId?: CourseIdentifier) => {
-                const courses = userData.getCourses();
+                if (userData.err) {
+                    Logger.error("The extension was not initialized properly");
+                    return;
+                }
+
+                const courses = userData.val.getCourses();
                 if (courses.length === 0) {
                     return;
                 }
@@ -74,12 +66,15 @@
                         ...courses.map<[string, CourseIdentifier]>((c) => {
                             switch (c.kind) {
                                 case "tmc": {
-                                    return [c.data.title, { kind: "tmc", courseId: c.data.id }];
+                                    return [
+                                        c.data.title,
+                                        { kind: "tmc", data: { courseId: c.data.id } },
+                                    ];
                                 }
                                 case "mooc": {
                                     return [
                                         c.data.courseName,
-                                        { kind: "mooc", instanceId: c.data.instanceId },
+                                        { kind: "mooc", data: { instanceId: c.data.instanceId } },
                                     ];
                                 }
                             }
@@ -93,88 +88,50 @@
                 } else {
                     actualId = courseId;
                 }
-                switch (actualId.kind) {
-                    case "tmc": {
-                        TmcPanel.renderMain(context.extensionUri, context, actionContext, {
-                            id: randomPanelId(),
-                            type: "CourseDetails",
-                            course: {
-                                kind: "tmc",
-                                courseId: actualId.courseId,
-                                exerciseStatuses: {},
-                            },
-                        });
-                        break;
-                    }
-                    case "mooc": {
-                        TmcPanel.renderMain(context.extensionUri, context, actionContext, {
-                            id: randomPanelId(),
-                            type: "CourseDetails",
-                            course: {
-                                kind: "mooc",
-                                courseInstanceId: actualId.instanceId,
-                            },
-                        });
-                        break;
-                    }
-                    default: {
-                        assertUnreachable(actualId);
-                    }
-                }
-            },
-        ),
-
-        vscode.commands.registerCommand(
-            "tmc.moocCourseDetails",
-            async (courseInstanceId?: string) => {
-                const courses = userData.getMoocCourses();
+                const course = userData.val.getCourse(actualId);
+                TmcPanel.renderMain(context.extensionUri, context, actionContext, {
+                    id: randomPanelId(),
+                    type: "CourseDetails",
+                    courseId: actualId,
+                    course,
+                    exerciseGroups: [],
+                    exerciseStatuses: { tmc: {}, mooc: {} },
+                });
+            },
+        ),
+
+        vscode.commands.registerCommand(
+            "tmc.courseDetails",
+            async (courseId?: CourseIdentifier) => {
+                if (userData.err) {
+                    Logger.error("The extension was not initialized properly");
+                    return;
+                }
+
+                const courses = userData.val.getCourses();
                 if (courses.length === 0) {
                     return;
                 }
-                courseInstanceId =
-                    courseInstanceId ??
+                courseId =
+                    courseId ??
                     (await dialog.selectItem(
                         "Which course page do you want to open?",
-                        ...courses.map<[string, string]>((c) => [c.courseName, c.instanceId]),
+                        ...courses.map<[string, CourseIdentifier]>((c) => [
+                            LocalCourseData.getCourseName(c),
+                            LocalCourseData.getCourseId(c),
+                        ]),
                     ));
-                if (courseInstanceId) {
+                if (courseId) {
                     TmcPanel.renderMain(context.extensionUri, context, actionContext, {
                         id: randomPanelId(),
                         type: "CourseDetails",
-                        course: {
-                            kind: "mooc",
-                            courseInstanceId,
-                        },
+                        courseId,
+                        exerciseGroups: [],
+                        exerciseStatuses: { tmc: {}, mooc: {} },
                     });
                 }
             },
         ),
-=======
-        vscode.commands.registerCommand("tmc.courseDetails", async (courseId?: number) => {
-            if (userData.err) {
-                Logger.error("The extension was not initialized properly");
-                return;
-            }
-
-            const courses = userData.val.getCourses();
-            if (courses.length === 0) {
-                return;
-            }
-            courseId =
-                courseId ??
-                (await dialog.selectItem(
-                    "Which course page do you want to open?",
-                    ...courses.map<[string, number]>((c) => [c.title, c.id]),
-                ));
-            if (courseId) {
-                TmcPanel.renderMain(context.extensionUri, context, actionContext, {
-                    id: randomPanelId(),
-                    type: "CourseDetails",
-                    courseId,
-                });
-            }
-        }),
->>>>>>> 5a2d4be5
 
         vscode.commands.registerCommand("tmc.downloadNewExercises", async () =>
             commands.downloadNewExercises(actionContext),
