--- conflicted
+++ resolved
@@ -4,11 +4,7 @@
 import * as kill from "tree-kill";
 import { Err, Ok, Result } from "ts-results";
 import { createIs, is } from "typescript-is";
-<<<<<<< HEAD
-=======
-import * as url from "url";
 import * as vscode from "vscode";
->>>>>>> 77bd326c
 
 import {
     ACCESS_TOKEN_URI,
@@ -189,7 +185,12 @@
         // Non-Insider compatibility: Get token from langs and store it. This relies on a side
         // effect but can be removed once token is no longer used.
         const getTokenResult = await this.isAuthenticated();
-        return getTokenResult.ok ? Ok.EMPTY : getTokenResult;
+        if (getTokenResult.err) {
+            return getTokenResult;
+        }
+
+        await vscode.commands.executeCommand("setContext", "test-my-code:LoggedIn", true);
+        return Ok.EMPTY;
     }
 
     /**
@@ -209,6 +210,7 @@
         const response = loggedInResult.val;
         if (response.result === "not-logged-in") {
             if (!this._token) {
+                await vscode.commands.executeCommand("setContext", "test-my-code:LoggedIn", false);
                 return new Ok(false);
             }
 
@@ -220,45 +222,18 @@
                 },
                 createIs<unknown>(),
             );
-<<<<<<< HEAD
             if (setTokenResult.err) {
                 return setTokenResult;
-=======
-            if (loginResult.err) {
-                return new Err(new AuthenticationError(loginResult.val.message));
-            }
-
-            // Non-Insider compatibility: Get token from langs and store it. This relies on a side
-            // effect but can be removed once token is no longer used.
-            const getTokenResult = await this.isAuthenticated();
-            if (getTokenResult.err) {
-                return getTokenResult;
-            }
-            await vscode.commands.executeCommand("setContext", "test-my-code:LoggedIn", true);
-            return Ok.EMPTY;
-        }
-
-        try {
-            this._token = await this._oauth2.owner.getToken(username, password);
-        } catch (err) {
-            if (err.code === "EAUTH") {
-                return new Err(new AuthenticationError("Incorrect username and/or password"));
-            } else if (err.code === "EUNAVAILABLE") {
-                return new Err(new ConnectionError("Connection error"));
->>>>>>> 77bd326c
             }
         } else if (response.result === "logged-in" && response.data) {
             // Non-insider compatibility: keep stored token up to date
             this._token = new ClientOauth2.Token(this._oauth2, response.data);
             this._storage.updateAuthenticationToken(this._token.data);
         }
-<<<<<<< HEAD
-        return new Ok(this._token !== undefined);
-=======
-        this._storage.updateAuthenticationToken(this._token.data);
-        await vscode.commands.executeCommand("setContext", "test-my-code:LoggedIn", true);
-        return Ok.EMPTY;
->>>>>>> 77bd326c
+
+        const authenticated = this._token !== undefined;
+        await vscode.commands.executeCommand("setContext", "test-my-code:LoggedIn", authenticated);
+        return new Ok(authenticated);
     }
 
     /**
@@ -288,54 +263,6 @@
      *
      * @param id ID of the exercise to clean.
      */
-<<<<<<< HEAD
-=======
-    public async isAuthenticated(isInsider?: boolean): Promise<Result<boolean, Error>> {
-        if (isInsider === true || this._isInsider()) {
-            const loggedInResult = await this._executeLangsCommand(
-                { args: ["logged-in"], core: true },
-                createIs<ClientOauth2.Data | null>(),
-            );
-            if (loggedInResult.err) {
-                return loggedInResult;
-            }
-            const response = loggedInResult.val;
-            if (response.result === "not-logged-in") {
-                if (!this._token) {
-                    await vscode.commands.executeCommand(
-                        "setContext",
-                        "test-my-code:LoggedIn",
-                        false,
-                    );
-                    return new Ok(false);
-                }
-
-                // Insider compatibility: If token exists but Langs didn't have it, pass it on.
-                const setTokenResult = await this._executeLangsCommand(
-                    {
-                        args: ["login", "--set-access-token", this._token.data.access_token],
-                        core: true,
-                    },
-                    createIs<unknown>(),
-                );
-                if (setTokenResult.err) {
-                    return setTokenResult;
-                }
-            } else if (response.result === "logged-in" && response.data) {
-                // Non-insider compatibility: keep stored token up to date
-                this._token = new ClientOauth2.Token(this._oauth2, response.data);
-                this._storage.updateAuthenticationToken(this._token.data);
-            }
-        }
-        if (this._token === undefined) {
-            await vscode.commands.executeCommand("setContext", "test-my-code:LoggedIn", false);
-            return new Ok(false);
-        }
-        await vscode.commands.executeCommand("setContext", "test-my-code:LoggedIn", true);
-        return new Ok(true);
-    }
-
->>>>>>> 77bd326c
     public async clean(id: number): Promise<Result<void, Error>> {
         if (!this._workspaceManager) {
             throw displayProgrammerError("WorkspaceManager not assinged");
