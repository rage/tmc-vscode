{
    "name": "test-my-code",
    "displayName": "TestMyCode",
    "description": "TestMyCode extension for Visual Studio Code",
<<<<<<< HEAD
    "version": "1.4.0",
=======
    "version": "1.3.4",
>>>>>>> 921a6f4c
    "license": "MIT",
    "publisher": "moocfi",
    "repository": {
        "type": "git",
        "url": "https://github.com/rage/tmc-vscode.git"
    },
    "bugs": {
        "url": "https://github.com/rage/tmc-vscode/issues"
    },
    "icon": "media/TMC.png",
    "galleryBanner": {
        "color": "#ffab0e",
        "theme": "light"
    },
    "engines": {
        "vscode": "^1.40.0"
    },
    "categories": [
        "Other"
    ],
    "keywords": [
        "tmc",
        "TestMyCode",
        "test",
        "code",
        "multi-root ready"
    ],
    "activationEvents": [
        "workspaceContains:**/TMC-Readme.md",
        "onView:tmcView",
        "onCommand:tmc.cleanExercise",
        "onCommand:tmc.closeExercise",
        "onCommand:tmc.login",
        "onCommand:tmc.logout",
        "onCommand:tmc.openSettings",
        "onCommand:tmc.runTests",
        "onCommand:tmc.selectAction",
        "onCommand:tmc.switchWorkspace",
        "onCommand:tmc.welcome"
    ],
    "main": "./dist/extension",
    "contributes": {
        "commands": [
            {
                "command": "tmcView.activateEntry",
                "title": "Activate",
                "category": "TMC"
            },
            {
                "command": "tmcTreeView.setContentFromTemplate",
                "title": "Set Content From Template",
                "category": "TMC"
            },
            {
                "command": "tmcTreeView.removeCourse",
                "title": "Remove Course",
                "category": "TMC"
            },
            {
                "command": "tmcTreeView.refreshCourses",
                "title": "Fetch Course Updates",
                "category": "TMC",
                "icon": {
                    "light": "resources/light/refresh.svg",
                    "dark": "resources/dark/refresh.svg"
                }
            },
            {
                "command": "tmc.addNewCourse",
                "title": "Add New Course...",
                "category": "TestMyCode"
            },
            {
                "command": "tmc.cleanExercise",
                "title": "Clean Exercise",
                "category": "TestMyCode"
            },
            {
                "command": "tmc.closeExercise",
                "title": "Close Exercise",
                "category": "TestMyCode"
            },
            {
                "command": "tmc.courseDetails",
                "title": "Go to Course Details...",
                "category": "TestMyCode"
            },
            {
                "command": "tmc.downloadNewExercises",
                "title": "Download New Exercises for Course...",
                "category": "TestMyCode"
            },
            {
                "command": "tmc.downloadOldSubmission",
                "title": "Download Old Submission",
                "category": "TestMyCode"
            },
            {
                "command": "tmc.login",
                "title": "Log In",
                "category": "TestMyCode"
            },
            {
                "command": "tmc.logout",
                "title": "Log Out",
                "category": "TestMyCode"
            },
            {
                "command": "tmc.myCourses",
                "title": "Display My Courses",
                "category": "TestMyCode"
            },
            {
                "command": "tmc.openSettings",
                "title": "Settings",
                "category": "TestMyCode"
            },
            {
                "command": "tmc.openTMCExercisesFolder",
                "title": "Open TMC Data Folder",
                "category": "TestMyCode"
            },
            {
                "command": "tmc.pasteExercise",
                "title": "Send Exercise to TMC Paste",
                "category": "TestMyCode"
            },
            {
                "command": "tmc.resetExercise",
                "title": "Reset Exercise",
                "category": "TestMyCode"
            },
            {
                "command": "tmc.testExercise",
                "title": "Run Tests",
                "icon": "media/test.svg",
                "category": "TestMyCode"
            },
            {
                "command": "tmc.selectAction",
                "title": "Action Menu",
                "icon": "media/menu.svg",
                "category": "TestMyCode"
            },
            {
                "command": "tmc.switchWorkspace",
                "title": "Switch Course Workspace",
                "category": "TestMyCode"
            },
            {
                "command": "tmc.updateExercises",
                "title": "Update Exercises",
                "category": "TestMyCode"
            },
            {
                "command": "tmc.submitExercise",
                "title": "Submit Solution",
                "category": "TestMyCode"
            },
            {
                "command": "tmc.showWelcome",
                "title": "Welcome",
                "category": "TestMyCode"
            },
            {
                "command": "tmc.wipe",
                "category": "TMC-WipeMyCode",
                "title": "Wipe all extension data"
            }
        ],
        "keybindings": [
            {
                "command": "tmc.closeExercise",
                "key": "ctrl+shift+c",
                "when": "test-my-code:WorkspaceActive"
            },
            {
                "command": "tmc.testExercise",
                "key": "ctrl+shift+t",
                "when": "test-my-code:WorkspaceActive"
            },
            {
                "command": "tmc.selectAction",
                "key": "ctrl+shift+a",
                "when": "test-my-code:WorkspaceActive"
            }
        ],
        "menus": {
            "commandPalette": [
                {
                    "command": "tmcView.activateEntry",
                    "when": "false"
                },
                {
                    "command": "tmcTreeView.setContentFromTemplate",
                    "when": "false"
                },
                {
                    "command": "tmcTreeView.removeCourse",
                    "when": "false"
                },
                {
                    "command": "tmcTreeView.refreshCourses",
                    "when": "false"
                },
                {
                    "command": "tmc.addNewCourse",
                    "title": "Add New Course...",
                    "category": "TestMyCode",
                    "when": "test-my-code:LoggedIn"
                },
                {
                    "command": "tmc.courseDetails",
                    "title": "Go to Course Details...",
                    "category": "TestMyCode",
                    "when": "test-my-code:LoggedIn"
                },
                {
                    "command": "tmc.downloadNewExercises",
                    "title": "Download New Exercises for Course...",
                    "category": "TestMyCode",
                    "when": "test-my-code:LoggedIn"
                },
                {
                    "command": "tmc.downloadOldSubmission",
                    "title": "Download Old Submission",
                    "category": "TestMyCode",
                    "when": "test-my-code:LoggedIn"
                },
                {
                    "command": "tmc.login",
                    "title": "Log In",
                    "category": "TestMyCode",
                    "when": "test-my-code:LoggedIn == false"
                },
                {
                    "command": "tmc.logout",
                    "title": "Log Out",
                    "category": "TestMyCode",
                    "when": "test-my-code:LoggedIn"
                },
                {
                    "command": "tmc.myCourses",
                    "title": "Display My Courses",
                    "category": "TestMyCode",
                    "when": "test-my-code:LoggedIn"
                },
                {
                    "command": "tmc.pasteExercise",
                    "title": "Send Exercise to TMC Paste",
                    "category": "TestMyCode",
                    "when": "test-my-code:LoggedIn"
                },
                {
                    "command": "tmc.resetExercise",
                    "title": "Reset Exercise",
                    "category": "TestMyCode",
                    "when": "test-my-code:LoggedIn"
                },
                {
                    "command": "tmc.updateExercises",
                    "title": "Update Exercises",
                    "category": "TestMyCode",
                    "when": "test-my-code:LoggedIn"
                },
                {
                    "command": "tmc.submitExercise",
                    "title": "Submit Solution",
                    "category": "TestMyCode",
                    "when": "test-my-code:LoggedIn"
                }
            ],
            "editor/title": [
                {
                    "command": "tmc.testExercise",
                    "group": "navigation@0",
                    "when": "resourceScheme == file && test-my-code:WorkspaceActive"
                },
                {
                    "command": "tmc.selectAction",
                    "group": "navigation@1",
                    "when": "resourceScheme == file && test-my-code:WorkspaceActive"
                }
            ],
            "explorer/context": [
                {
                    "command": "tmc.cleanExercise",
                    "group": "TestMyCode@6",
                    "when": "resourceScheme == file && test-my-code:WorkspaceActive"
                },
                {
                    "command": "tmc.closeExercise",
                    "group": "TestMyCode@3",
                    "when": "resourceScheme == file && test-my-code:WorkspaceActive"
                },
                {
                    "command": "tmc.downloadOldSubmission",
                    "group": "TestMyCode@5",
                    "when": "resourceScheme == file && test-my-code:WorkspaceActive && test-my-code:LoggedIn"
                },
                {
                    "command": "tmc.pasteExercise",
                    "group": "TestMyCode@2",
                    "when": "resourceScheme == file && test-my-code:WorkspaceActive && test-my-code:LoggedIn"
                },
                {
                    "command": "tmc.resetExercise",
                    "group": "TestMyCode@4",
                    "when": "resourceScheme == file && test-my-code:WorkspaceActive && test-my-code:LoggedIn"
                },
                {
                    "command": "tmc.testExercise",
                    "group": "TestMyCode@0",
                    "when": "resourceScheme == file && test-my-code:WorkspaceActive"
                },
                {
                    "command": "tmc.submitExercise",
                    "group": "TestMyCode@1",
                    "when": "resourceScheme == file && test-my-code:WorkspaceActive && test-my-code:LoggedIn"
                }
            ],
            "view/title": [
                {
                    "command": "tmcTreeView.refreshCourses",
                    "when": "view == tmcView && test-my-code:LoggedIn",
                    "group": "navigation"
                },
                {
                    "command": "tmc.addNewCourse",
                    "when": "view == tmcView && test-my-code:LoggedIn"
                }
            ],
            "view/item/context": [
                {
                    "command": "tmcTreeView.removeCourse",
                    "when": "view == tmcView && viewItem == child"
                }
            ]
        },
        "viewsContainers": {
            "activitybar": [
                {
                    "title": "TestMyCode",
                    "id": "tmc",
                    "icon": "media/TMC.png"
                }
            ]
        },
        "views": {
            "tmc": [
                {
                    "id": "tmcView",
                    "name": "Menu"
                }
            ]
        }
    },
    "scripts": {
        "vscode:prepublish": "cross-env NODE_ENV=production npm run webpack",
        "clean-local-rust-config": "cd backend && cd cli && rm -rf tmc-vscode_plugin",
        "ci:all": "npm ci && cd backend && npm ci",
        "pretest": "cross-env NODE_ENV=development BACKEND=mockBackend npm run webpack",
        "test": "node ./bin/runTests.js",
        "eslint-check": "eslint . --ext .js,.ts",
        "eslint": "eslint --fix . --ext .js,.ts",
        "lint-check": "npm run eslint-check && npm run prettier-check",
        "postinstall": "babel node_modules/ts-results --out-dir node_modules/ts-results --plugins=@babel/plugin-transform-modules-commonjs",
        "prettier-check": "prettier --check --ignore-path \"./.eslintignore\" \"./**/*.{html,js,json,jsx,ts,yml}\"",
        "prettier": "prettier --write --ignore-path \"./.eslintignore\" \"./**/*.{html,js,json,jsx,ts,yml}\"",
        "release": "./bin/publishRelease.sh",
        "setup-ultimate": "git clean -X -d -f && git submodule update --init && npm run ci:all && cd backend && npm run setup",
        "ui-test": "npm run ui-test:setup && npm run ui-test:compile && npm run ui-test:run",
        "ui-test:compile": "tsc ./src/ui-test/*.ts --rootDir src --outDir out",
        "ui-test:compile-and-run": "npm run ui-test:compile && npm run ui-test:run",
        "ui-test:run": "npm run clean-local-rust-config && extest run-tests out/ui-test/*.test.js",
        "ui-test:setup": "cross-env NODE_ENV=development BACKEND=mockBackend extest setup-tests",
        "update-submodules": "git submodule foreach git pull origin master",
        "webpack": "webpack",
        "webpack:watch": "webpack --watch"
    },
    "prettier": {
        "printWidth": 100,
        "tabWidth": 4,
        "trailingComma": "all",
        "arrowParens": "always",
        "endOfLine": "lf"
    },
    "devDependencies": {
        "@babel/cli": "^7.12.1",
        "@babel/core": "^7.12.3",
        "@babel/plugin-transform-modules-commonjs": "^7.12.1",
        "@babel/plugin-transform-react-jsx": "^7.12.5",
        "@babel/preset-env": "^7.12.1",
        "@types/chai": "^4.2.14",
        "@types/du": "^1.0.0",
        "@types/fs-extra": "^9.0.3",
        "@types/glob": "^7.1.3",
        "@types/lodash": "^4.14.165",
        "@types/mocha": "^8.0.3",
        "@types/node": "^14.14.7",
        "@types/node-fetch": "^2.5.7",
        "@types/unzipper": "^0.10.3",
        "@types/vscode": "^1.40.0",
        "@typescript-eslint/eslint-plugin": "^4.7.0",
        "@typescript-eslint/parser": "^4.7.0",
        "babel-loader": "^8.2.0",
        "chai": "^4.2.0",
        "cross-env": "^7.0.2",
        "eslint": "^7.13.0",
        "eslint-config-prettier": "^6.15.0",
        "eslint-plugin-import": "^2.22.1",
        "eslint-plugin-prettier": "^3.1.3",
        "eslint-plugin-sort-class-members": "^1.8.0",
        "glob": "^7.1.6",
        "husky": "^4.3.0",
        "lint-staged": "^10.5.1",
        "mocha": "^8.2.1",
        "prettier": "^2.1.2",
        "raw-loader": "^4.0.2",
        "terser-webpack-plugin": "^5.0.3",
        "ts-loader": "^8.0.11",
        "ts-node": "^9.0.0",
        "ttypescript": "^1.5.12",
        "typemoq": "^2.1.0",
        "typescript": "^4.0.5",
        "vscode-extension-tester": "^3.2.2",
        "vscode-test": "^1.4.1",
        "webpack": "^5.4.0",
        "webpack-cli": "^4.2.0",
        "webpack-merge": "^5.3.0"
    },
    "dependencies": {
        "client-oauth2": "^4.3.3",
        "del": "^6.0.0",
        "du": "^1.0.0",
        "fs-extra": "^9.0.1",
        "handlebars": "^4.7.6",
        "lodash": "^4.17.20",
        "node-fetch": "^2.6.1",
        "p-limit": "^3.0.2",
        "tree-kill": "^1.2.2",
        "ts-results": "^3.0.0",
        "typescript-is": "^0.16.3"
    },
    "husky": {
        "hooks": {
            "pre-commit": "lint-staged"
        }
    },
    "lint-staged": {
        "*.{html,js,json,jsx,ts,yml}": [
            "prettier --check"
        ],
        "*.{js,ts}": [
            "eslint --cache --max-warnings 0"
        ]
    }
}<|MERGE_RESOLUTION|>--- conflicted
+++ resolved
@@ -2,11 +2,7 @@
     "name": "test-my-code",
     "displayName": "TestMyCode",
     "description": "TestMyCode extension for Visual Studio Code",
-<<<<<<< HEAD
     "version": "1.4.0",
-=======
-    "version": "1.3.4",
->>>>>>> 921a6f4c
     "license": "MIT",
     "publisher": "moocfi",
     "repository": {
