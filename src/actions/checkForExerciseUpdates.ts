import { flatten } from "lodash";
import { Err, Ok, Result } from "ts-results";

import { assertUnreachable } from "../shared/shared";
import { Logger } from "../utilities";

import { ActionContext } from "./types";

interface Options {
    forceRefresh?: boolean;
}

interface OutdatedExercise {
    courseId: number;
    exerciseName: string;
    exerciseId: number;
}

/**
 * Checks all user's courses for exercise updates.
 */
// todo: mooc
export async function checkForExerciseUpdates(
    actionContext: ActionContext,
    options?: Options,
): Promise<Result<OutdatedExercise[], Error>> {
    const { tmc, userData } = actionContext;
    if (!(tmc.ok && userData.ok)) {
        return new Err(new Error("Extension was not initialized properly"));
    }
    const forceRefresh = options?.forceRefresh ?? false;
    Logger.info("Checking for exercise updates, forced update:", forceRefresh);

    const checkUpdatesResult = await tmc.val.checkExerciseUpdates({ forceRefresh });
    if (checkUpdatesResult.err) {
        return checkUpdatesResult;
    }

    const updateableExerciseIds = new Set<number>(checkUpdatesResult.val.map((x) => x.id));
<<<<<<< HEAD
    const outdatedExercisesByCourse = userData.getCourses().map<OutdatedExercise[]>((course) => {
        switch (course.kind) {
            case "tmc": {
                const outdatedExercises = course.exercises.filter((x) =>
                    updateableExerciseIds.has(x.id),
                );
                return outdatedExercises.map((x) => ({
                    courseId: course.id,
                    exerciseId: x.id,
                    exerciseName: x.name,
                }));
            }
            case "mooc": {
                throw new Error("todo");
            }
            default: {
                assertUnreachable(course);
            }
        }
    });
=======
    const outdatedExercisesByCourse = userData.val
        .getCourses()
        .map<OutdatedExercise[]>((course) => {
            const outdatedExercises = course.exercises.filter((x) =>
                updateableExerciseIds.has(x.id),
            );
            return outdatedExercises.map((x) => ({
                courseId: course.id,
                exerciseId: x.id,
                exerciseName: x.name,
            }));
        });
>>>>>>> 5a2d4be5
    const outdatedExercises = flatten(outdatedExercisesByCourse);
    Logger.info(`Update check found ${outdatedExercises.length} outdated exercises`);
    return Ok(outdatedExercises);
}<|MERGE_RESOLUTION|>--- conflicted
+++ resolved
@@ -1,7 +1,7 @@
 import { flatten } from "lodash";
 import { Err, Ok, Result } from "ts-results";
 
-import { assertUnreachable } from "../shared/shared";
+import { assertUnreachable, CourseIdentifier, ExerciseIdentifier } from "../shared/shared";
 import { Logger } from "../utilities";
 
 import { ActionContext } from "./types";
@@ -11,9 +11,9 @@
 }
 
 interface OutdatedExercise {
-    courseId: number;
+    courseId: CourseIdentifier;
     exerciseName: string;
-    exerciseId: number;
+    exerciseId: ExerciseIdentifier;
 }
 
 /**
@@ -24,54 +24,54 @@
     actionContext: ActionContext,
     options?: Options,
 ): Promise<Result<OutdatedExercise[], Error>> {
-    const { tmc, userData } = actionContext;
-    if (!(tmc.ok && userData.ok)) {
+    const { langs, userData } = actionContext;
+    if (!(langs.ok && userData.ok)) {
         return new Err(new Error("Extension was not initialized properly"));
     }
     const forceRefresh = options?.forceRefresh ?? false;
     Logger.info("Checking for exercise updates, forced update:", forceRefresh);
 
-    const checkUpdatesResult = await tmc.val.checkExerciseUpdates({ forceRefresh });
-    if (checkUpdatesResult.err) {
-        return checkUpdatesResult;
+    const tmcCheckUpdatesResult = await langs.val.checkTmcExerciseUpdates({ forceRefresh });
+    if (tmcCheckUpdatesResult.err) {
+        return tmcCheckUpdatesResult;
     }
 
-    const updateableExerciseIds = new Set<number>(checkUpdatesResult.val.map((x) => x.id));
-<<<<<<< HEAD
-    const outdatedExercisesByCourse = userData.getCourses().map<OutdatedExercise[]>((course) => {
-        switch (course.kind) {
-            case "tmc": {
-                const outdatedExercises = course.exercises.filter((x) =>
-                    updateableExerciseIds.has(x.id),
-                );
-                return outdatedExercises.map((x) => ({
-                    courseId: course.id,
-                    exerciseId: x.id,
-                    exerciseName: x.name,
-                }));
-            }
-            case "mooc": {
-                throw new Error("todo");
-            }
-            default: {
-                assertUnreachable(course);
-            }
-        }
-    });
-=======
+    const moocCheckUpdatesResult = await langs.val.checkMoocExerciseUpdates({ forceRefresh });
+    if (moocCheckUpdatesResult.err) {
+        return moocCheckUpdatesResult;
+    }
+
+    const tmcUpdateableExerciseIds = new Set<number>(tmcCheckUpdatesResult.val.map((x) => x.id));
+    const moocUpdateableExerciseIds = new Set<string>(moocCheckUpdatesResult.val.map((x) => x));
     const outdatedExercisesByCourse = userData.val
         .getCourses()
         .map<OutdatedExercise[]>((course) => {
-            const outdatedExercises = course.exercises.filter((x) =>
-                updateableExerciseIds.has(x.id),
-            );
-            return outdatedExercises.map((x) => ({
-                courseId: course.id,
-                exerciseId: x.id,
-                exerciseName: x.name,
-            }));
+            switch (course.kind) {
+                case "tmc": {
+                    const outdatedExercises = course.data.exercises.filter((x) =>
+                        tmcUpdateableExerciseIds.has(x.id),
+                    );
+                    return outdatedExercises.map((x) => ({
+                        courseId: CourseIdentifier.from(course.data.id),
+                        exerciseId: ExerciseIdentifier.from(x.id),
+                        exerciseName: x.name,
+                    }));
+                }
+                case "mooc": {
+                    const outdatedExercises = course.data.exercises.filter((x) =>
+                        moocUpdateableExerciseIds.has(x.id),
+                    );
+                    return outdatedExercises.map((x) => ({
+                        courseId: CourseIdentifier.from(course.data.instanceId),
+                        exerciseId: ExerciseIdentifier.from(x.id),
+                        exerciseName: x.slug,
+                    }));
+                }
+                default: {
+                    assertUnreachable(course);
+                }
+            }
         });
->>>>>>> 5a2d4be5
     const outdatedExercises = flatten(outdatedExercisesByCourse);
     Logger.info(`Update check found ${outdatedExercises.length} outdated exercises`);
     return Ok(outdatedExercises);
