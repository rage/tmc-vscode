--- conflicted
+++ resolved
@@ -30,10 +30,7 @@
             }
         ],
         "quotes": "off",
-<<<<<<< HEAD
-=======
         "@typescript-eslint/quotes": ["error", "double", { "avoidEscape": true }],
->>>>>>> 5bda8948
         "@typescript-eslint/explicit-function-return-type": "off",
         "@typescript-eslint/explicit-module-boundary-types": "off",
         "@typescript-eslint/no-empty-function": "off",
