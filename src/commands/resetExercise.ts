import * as vscode from "vscode";

import { ActionContext } from "../actions/types";
import { Logger } from "../utilities";

/**
 * Resets an exercise to its initial state. Optionally submits the exercise beforehand.
 *
 * @param id ID of the exercise to reset.
 * @param options Optional parameters that can be used to control the action behavior.
 */
export async function resetExercise(
    actionContext: ActionContext,
    resource: vscode.Uri | undefined,
): Promise<void> {
    const { dialog, tmc, userData, workspaceManager } = actionContext;
    Logger.info("Resetting exercise");
    if (!(tmc.ok && userData.ok && workspaceManager.ok)) {
        Logger.error("Extension was not initialized properly");
        return;
    }

    const exercise = resource
        ? workspaceManager.val.getExerciseByPath(resource)
        : workspaceManager.val.activeExercise;
    if (!exercise) {
        dialog.errorNotification("Currently open editor is not part of a TMC exercise.");
        return;
    }

<<<<<<< HEAD
    const exerciseDetails = userData.getTmcExerciseByName(
=======
    const exerciseDetails = userData.val.getExerciseByName(
>>>>>>> 5a2d4be5
        exercise.courseSlug,
        exercise.exerciseSlug,
    );
    if (!exerciseDetails) {
        dialog.errorNotification(`Missing exercise data for ${exercise.exerciseSlug}.`);
        return;
    }

    const submitFirst = await dialog.confirmation(
        "Do you want to save the current state of the exercise by submitting it to TMC Server?",
    );
    if (submitFirst === undefined) {
        Logger.debug("Answer for submitting first not provided, returning early.");
        return;
    }

    const editor = vscode.window.activeTextEditor;
    const document = editor?.document.uri;

    const resetResult = await tmc.val.resetExercise(
        exerciseDetails.id,
        exercise.uri.fsPath,
        submitFirst,
    );
    if (resetResult.err) {
        dialog.errorNotification("Failed to reset exercise.", resetResult.val);
        return;
    }

    if (editor && document) {
        Logger.debug(`Reopening original file "${document.fsPath}"`);
        await vscode.commands.executeCommand("workbench.action.files.revert", document);
    }
}<|MERGE_RESOLUTION|>--- conflicted
+++ resolved
@@ -2,6 +2,7 @@
 
 import { ActionContext } from "../actions/types";
 import { Logger } from "../utilities";
+import { LocalCourseExercise } from "../shared/shared";
 
 /**
  * Resets an exercise to its initial state. Optionally submits the exercise beforehand.
@@ -13,9 +14,9 @@
     actionContext: ActionContext,
     resource: vscode.Uri | undefined,
 ): Promise<void> {
-    const { dialog, tmc, userData, workspaceManager } = actionContext;
+    const { dialog, langs, userData, workspaceManager } = actionContext;
     Logger.info("Resetting exercise");
-    if (!(tmc.ok && userData.ok && workspaceManager.ok)) {
+    if (!(langs.ok && userData.ok && workspaceManager.ok)) {
         Logger.error("Extension was not initialized properly");
         return;
     }
@@ -28,11 +29,7 @@
         return;
     }
 
-<<<<<<< HEAD
-    const exerciseDetails = userData.getTmcExerciseByName(
-=======
     const exerciseDetails = userData.val.getExerciseByName(
->>>>>>> 5a2d4be5
         exercise.courseSlug,
         exercise.exerciseSlug,
     );
@@ -52,11 +49,8 @@
     const editor = vscode.window.activeTextEditor;
     const document = editor?.document.uri;
 
-    const resetResult = await tmc.val.resetExercise(
-        exerciseDetails.id,
-        exercise.uri.fsPath,
-        submitFirst,
-    );
+    const id = LocalCourseExercise.getId(exerciseDetails);
+    const resetResult = await langs.val.resetExercise(id, exercise.uri.fsPath, submitFirst);
     if (resetResult.err) {
         dialog.errorNotification("Failed to reset exercise.", resetResult.val);
         return;
