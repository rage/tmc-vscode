<<<<<<< HEAD
import { expect } from "chai";

import Storage from "../../storage";
import { v2 } from "../../storage/data";
=======
import Storage, { ExtensionSettings, SessionState } from "../../api/storage";
>>>>>>> c14c45aa
import { v2_1_0 as userData } from "../fixtures/userData";
import { createMockContext } from "../mocks/vscode";
import { expect } from "chai";

suite("Storage class", function () {
    const extensionSettings: v2.ExtensionSettings = {
        downloadOldSubmission: true,
        hideMetaFiles: true,
        insiderVersion: false,
        logLevel: "verbose",
        updateExercisesAutomatically: true,
    };

    const sessionState: v2.SessionState = {
        extensionVersion: "2.0.0",
    };

    let storage: Storage;

    setup(function () {
        storage = new Storage(createMockContext());
    });

    test("should store and retrieve extension settings", async function () {
        expect(storage.getExtensionSettings()).to.be.undefined;
        await storage.updateExtensionSettings(extensionSettings);
        expect(storage.getExtensionSettings()).to.be.deep.equal(extensionSettings);
    });

    test("should store and retrieve session state", async function () {
        expect(storage.getSessionState()).to.be.undefined;
        await storage.updateSessionState(sessionState);
        expect(storage.getSessionState()).to.be.deep.equal(sessionState);
    });

    test("should store and retrieve user data", async function () {
        expect(storage.getUserData()).to.be.undefined;
        await storage.updateUserData(userData);
        expect(storage.getUserData()).to.be.deep.equal(userData);
    });

    test("should use unique key for exercise data", async function () {
        expect(storage.getExtensionSettings()).to.be.undefined;
        expect(storage.getSessionState()).to.be.undefined;
        expect(storage.getUserData()).to.be.undefined;
    });

    test("should use unique key for extension settings", async function () {
        await storage.updateExtensionSettings(extensionSettings);
        expect(storage.getSessionState()).to.be.undefined;
        expect(storage.getUserData()).to.be.undefined;
    });

    test("should use unique key for session state", async function () {
        await storage.updateSessionState(sessionState);
        expect(storage.getExtensionSettings()).to.be.undefined;
        expect(storage.getUserData()).to.be.undefined;
    });

    test("should use unique key for user data", async function () {
        await storage.updateUserData(userData);
        expect(storage.getExtensionSettings()).to.be.undefined;
        expect(storage.getSessionState()).to.be.undefined;
    });

    test("should wipe all data", async function () {
        await storage.updateExtensionSettings(extensionSettings);
        await storage.updateSessionState(sessionState);
        await storage.updateUserData(userData);
        await storage.wipeStorage();
        expect(storage.getExtensionSettings()).to.be.undefined;
        expect(storage.getSessionState()).to.be.undefined;
        expect(storage.getUserData()).to.be.undefined;
    });
});<|MERGE_RESOLUTION|>--- conflicted
+++ resolved
@@ -1,11 +1,5 @@
-<<<<<<< HEAD
-import { expect } from "chai";
-
 import Storage from "../../storage";
 import { v2 } from "../../storage/data";
-=======
-import Storage, { ExtensionSettings, SessionState } from "../../api/storage";
->>>>>>> c14c45aa
 import { v2_1_0 as userData } from "../fixtures/userData";
 import { createMockContext } from "../mocks/vscode";
 import { expect } from "chai";
