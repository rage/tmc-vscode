import * as fs from "fs";
import * as path from "path";
import * as vscode from "vscode";
import TMC from "./api/tmc";
import UI from "./ui/ui";

import { Err, Ok, Result } from "ts-results";
import {
    closeCompletedExercises, closeExercises, displayCourseDownloadDetails, displayLocalExerciseDetails, displaySummary,
    downloadExercises, login, logout, openExercises, openUncompletedExercises, selectNewCourse,
} from "./actions/actions";
import WorkspaceManager from "./api/workspaceManager";
import Resources from "./config/resources";
import Storage from "./config/storage";
import { UserData } from "./config/userdata";
<<<<<<< HEAD
import { downloadFileWithProgress } from "./utils";
=======
import { downloadExercises, setCourse, setOrganization } from "./ui/treeview/handlers";
import { downloadFileWithProgress, isJavaPresent } from "./utils";
>>>>>>> c23c7f8f

/**
 * Registers the various actions and handlers required for the user interface to function.
 * Should only be called once.
 * @param ui The User Interface object
 * @param tmc The TMC API object
 */
export function registerUiActions(
    ui: UI, storage: Storage, tmc: TMC, workspaceManager: WorkspaceManager, resources: Resources, userData: UserData,
) {
    const LOGGED_IN = ui.treeDP.createVisibilityGroup(tmc.isAuthenticated());
    const ORGANIZATION_CHOSEN = ui.treeDP.createVisibilityGroup(storage.getOrganizationSlug() !== undefined);
    const COURSE_CHOSEN = ui.treeDP.createVisibilityGroup(storage.getCourseId() !== undefined);

    const visibilityGroups = {
        COURSE_CHOSEN, LOGGED_IN, ORGANIZATION_CHOSEN,
    };

    // UI Action IDs
    const LOGIN_ACTION = "login";
    const INDEX_ACTION = "index";

    // Register UI actions
    const actionContext = { tmc, workspaceManager, ui, resources, userData };
    ui.treeDP.registerAction("Log out", [LOGGED_IN],
        () => { logout(visibilityGroups, actionContext); });
    ui.treeDP.registerAction("Log in", [LOGGED_IN.not],
        async () => await ui.webview.setContentFromTemplate(LOGIN_ACTION));
    ui.treeDP.registerAction("My courses", [LOGGED_IN],
        () => { displaySummary(actionContext); }, INDEX_ACTION);

    // Register webview handlers
    ui.webview.registerHandler("login", ({ username, password }) => {
        login(actionContext, username, password, visibilityGroups);
    });
    ui.webview.registerHandler("myCourses", (msg: { type: string} ) => {
        displaySummary(actionContext);
    });
    ui.webview.registerHandler("downloadExercises",
        (msg: { type: "downloadExercises", ids: number[], courseName: string,
                organizationSlug: string, courseId: number }) => {
                    downloadExercises(actionContext, msg.ids, msg.organizationSlug, msg.courseName, msg.courseId);
    });
    ui.webview.registerHandler("addCourse", () => {
        selectNewCourse(actionContext);
    });
    ui.webview.registerHandler("exerciseDownloads", (msg: { type: string, id: number }) => {
        displayCourseDownloadDetails(msg.id, actionContext);
    });
    ui.webview.registerHandler("courseDetails", (msg: { type: "courseDetails", id: number }) => {
        displayLocalExerciseDetails(msg.id, actionContext);
    });
    ui.webview.registerHandler("openSelected", async (msg: { type: "openSelected", ids: number[], id: number }) => {
        actionContext.ui.webview.setContentFromTemplate("loading");
        await openExercises(msg.ids, actionContext);
        displayLocalExerciseDetails(msg.id, actionContext);
    });
    ui.webview.registerHandler("closeSelected", async (msg: { type: "closeSelected", ids: number[], id: number }) => {
        actionContext.ui.webview.setContentFromTemplate("loading");
        await closeExercises(msg.ids, actionContext);
        displayLocalExerciseDetails(msg.id, actionContext);
    });
}

/**
 * Performs various actions required before the extension can be started for the first time
 *
 * @param extensionContext Extension context
 */
export async function firstTimeInitialization(extensionContext: vscode.ExtensionContext):
    Promise<Result<Resources, Error>> {

    if (!(await isJavaPresent())) {
        return new Err(new Error("Java not found or improperly configured."));
    }

    const extensionVersion = vscode.extensions.getExtension("tmc-vscode-temporary.tmc-vscode")?.packageJSON.version;

    const cssPath = extensionContext.asAbsolutePath("resources/styles");
    const htmlPath = extensionContext.asAbsolutePath("resources/templates");
    const mediaPath = extensionContext.asAbsolutePath("media");

    const basePath = extensionContext.globalStoragePath;
    const tmcDataPath = path.join(basePath, "tmcdata");
    const tmcWorkspacePath = path.join(tmcDataPath, "TMC workspace");
    const tmcWorkspaceFilePath = path.join(tmcWorkspacePath, "TMC Exercises.code-workspace");
    const tmcExercisesFolderPath = path.join(tmcWorkspacePath, "Exercises");
    const tmcClosedExercisesFolderPath = path.join(tmcDataPath, "closed-exercises");

    const tmcLangsPath = path.join(tmcDataPath, "tmc-langs.jar");

    if (!fs.existsSync(basePath)) {
        fs.mkdirSync(basePath);
        console.log("Created global storage directory at", basePath);
    }

    if (!fs.existsSync(tmcDataPath)) {
        fs.mkdirSync(tmcDataPath);
        console.log("Created tmc data directory at", tmcDataPath);
    }

    if (!fs.existsSync(tmcWorkspacePath)) {
        fs.mkdirSync(tmcWorkspacePath);
        console.log("Created tmc workspace directory at", tmcWorkspacePath);
    }

    if (!fs.existsSync(tmcWorkspaceFilePath)) {
        fs.writeFileSync(tmcWorkspaceFilePath, JSON.stringify({ folders: [{ path: "Exercises" }], settings: { "workbench.editor.closeOnFileDelete": true, "files.autoSave": "onFocusChange", "files.exclude": { "**/.tmc-root": true } } }));
        console.log("Created tmc workspace file at", tmcWorkspaceFilePath);
    }

    if (!fs.existsSync(tmcExercisesFolderPath)) {
        fs.mkdirSync(tmcExercisesFolderPath);
        fs.writeFileSync(path.join(tmcExercisesFolderPath, ".tmc-root"), "DO NOT DELETE!");
        console.log("Created tmc exercise directory at", tmcExercisesFolderPath);
    }

    if (!fs.existsSync(tmcClosedExercisesFolderPath)) {
        fs.mkdirSync(tmcClosedExercisesFolderPath);
        console.log("Created tmc closed exercise directory at", tmcClosedExercisesFolderPath);
    }

    if (!fs.existsSync(tmcLangsPath)) {
        const result = await downloadFileWithProgress("https://download.mooc.fi/tmc-langs/tmc-langs-cli-0.7.16-SNAPSHOT.jar", tmcLangsPath,
            "Welcome", "Downloading important components for the Test My Code plugin... 0 %");
        if (result.err) {
            return new Err(result.val);
        }
        console.log("tmc-langs.jar downloaded");
    }

    const resources: Resources = new Resources(
        cssPath,
        extensionVersion,
        htmlPath,
        tmcDataPath,
        tmcLangsPath,
        tmcWorkspacePath,
        tmcWorkspaceFilePath,
        tmcExercisesFolderPath,
        tmcClosedExercisesFolderPath,
        mediaPath,
    );

    return new Ok(resources);
}<|MERGE_RESOLUTION|>--- conflicted
+++ resolved
@@ -13,12 +13,7 @@
 import Resources from "./config/resources";
 import Storage from "./config/storage";
 import { UserData } from "./config/userdata";
-<<<<<<< HEAD
-import { downloadFileWithProgress } from "./utils";
-=======
-import { downloadExercises, setCourse, setOrganization } from "./ui/treeview/handlers";
 import { downloadFileWithProgress, isJavaPresent } from "./utils";
->>>>>>> c23c7f8f
 
 /**
  * Registers the various actions and handlers required for the user interface to function.
