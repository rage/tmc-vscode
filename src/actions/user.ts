/**
 * -------------------------------------------------------------------------------------------------
 * Group of actions that respond to the user.
 * -------------------------------------------------------------------------------------------------
 */
<<<<<<< HEAD

import * as fs from "fs-extra";
import * as _ from "lodash";
import { Err, Ok, Result } from "ts-results";
import * as vscode from "vscode";

import { v2 as storage } from "../storage/data";
=======
import { LocalCourseData } from "../api/storage";
>>>>>>> c14c45aa
import { WorkspaceExercise } from "../api/workspaceManager";
import { EXAM_TEST_RESULT, NOTIFICATION_DELAY } from "../config/constants";
import { BottleneckError } from "../errors";
import { randomPanelId, TmcPanel } from "../panels/TmcPanel";
import { ExerciseSubmissionPanel, ExerciseTestsPanel, TestResultData } from "../shared/shared";
import { Logger, parseFeedbackQuestion } from "../utilities/";
import { getActiveEditorExecutablePath } from "../window";
import { downloadNewExercisesForCourse } from "./downloadNewExercisesForCourse";
import { ActionContext } from "./types";
import { updateCourse } from "./updateCourse";
import * as fs from "fs-extra";
import * as _ from "lodash";
import { Err, Ok, Result } from "ts-results";
import * as vscode from "vscode";

export const testInterrupts: Map<number, Array<() => void>> = new Map();

/**
 * Authenticates and logs the user in if credentials are correct.
 */
export async function login(
    actionContext: ActionContext,
    username: string,
    password: string,
): Promise<Result<void, Error>> {
    const { tmc, dialog } = actionContext;
    if (tmc.err) {
        return new Err(new Error("Extension was not initialized properly"));
    }
    Logger.info("Logging in");

    if (!username || !password) {
        return new Err(new Error("Username and password may not be empty."));
    }

    const result = await tmc.val.authenticate(username, password);
    if (result.err) {
        dialog.errorNotification(`Failed to log in: "${result.val.message}:"`, result.val);
        return result;
    }

    return Ok.EMPTY;
}

/**
 * Logs the user out, updating UI state
 */
export async function logout(actionContext: ActionContext): Promise<Result<void, Error>> {
    const { tmc, dialog } = actionContext;
    if (tmc.err) {
        return new Err(new Error("Extension was not initialized properly"));
    }

    const result = await tmc.val.deauthenticate();
    if (result.err) {
        dialog.errorNotification(`Failed to log out: "${result.val.message}:"`, result.val);
        return result;
    }

    return Ok.EMPTY;
}

/**
 * Tests an exercise while keeping the user informed
 */
export async function testExercise(
    context: vscode.ExtensionContext,
    actionContext: ActionContext,
    exercise: WorkspaceExercise,
): Promise<Result<void, Error>> {
    const { tmc, userData } = actionContext;
    if (!(tmc.ok && userData.ok)) {
        return new Err(new Error("Extension was not initialized properly"));
    }

    const course = userData.val.getCourseByName(exercise.courseSlug);
    const courseExercise = course.exercises.find((x) => x.name === exercise.exerciseSlug);
    if (!courseExercise) {
        return Err(
            new Error(
                `ID for exercise ${exercise.courseSlug}/${exercise.exerciseSlug} was not found.`,
            ),
        );
    }

    const testRunId = randomPanelId();
    // render panel
    const panel: ExerciseTestsPanel = {
        id: randomPanelId(),
        type: "ExerciseTests",
        course: course,
        exercise: courseExercise,
        exerciseUri: exercise.uri,
        testRunId,
    };
    await TmcPanel.renderSide(context.extensionUri, context, actionContext, panel);

    let data: TestResultData = {
        ...EXAM_TEST_RESULT,
        id: courseExercise.id,
        disabled: course.disabled,
        courseSlug: course.name,
    };

    if (!course.perhapsExamMode) {
        const executablePath = getActiveEditorExecutablePath(actionContext);
        const [testRunner, testInterrupt] = tmc.val.runTests(exercise.uri.fsPath, executablePath);
        const [validationRunner, validationInterrupt] = tmc.val.runCheckstyle(exercise.uri.fsPath);
        testInterrupts.set(testRunId, [testInterrupt, validationInterrupt]);
        const exerciseName = exercise.exerciseSlug;

        Logger.info(`Running local tests and validations for ${exerciseName}`);
        const testResults = await testRunner;
        Logger.info(`Tests finished for ${exerciseName}`);

        if (testResults.err) {
            TmcPanel.postMessage({
                type: "testError",
                target: panel,
                error: testResults.val,
            });
            return Ok.EMPTY;
        }

        const validationResults = await validationRunner;
        Logger.info(`Validations finished for ${exerciseName}`);

        if (validationResults.err) {
            TmcPanel.postMessage({
                type: "testError",
                target: panel,
                error: validationResults.val,
            });
            return Ok.EMPTY;
        }

        data = {
            testResult: testResults.val,
            id: courseExercise.id,
            courseSlug: course.name,
            exerciseName,
            tmcLogs: testResults.val.logs,
            disabled: course.disabled,
            styleValidationResult: validationResults.val,
        };

        if (TmcPanel.sidePanel === undefined) {
            // user closed panel, re-render
            await TmcPanel.renderSide(context.extensionUri, context, actionContext, panel);
        }
        TmcPanel.postMessage({
            type: "testResults",
            target: panel,
            testResults: data,
        });
    } else {
        // exam
        TmcPanel.postMessage({
            type: "willNotRunTestsForExam",
            target: panel,
        });
    }

    return Ok.EMPTY;
}

/**
 * Submits an exercise while keeping the user informed
 * @param tempView Existing TemporaryWebview to use if any
 */
export async function submitExercise(
    context: vscode.ExtensionContext,
    actionContext: ActionContext,
    exercise: WorkspaceExercise,
): Promise<Result<void, Error>> {
    const { exerciseDecorationProvider, tmc, userData } = actionContext;
    if (!(tmc.ok && userData.ok && exerciseDecorationProvider.ok)) {
        return new Err(new Error("Extension was not initialized properly"));
    }
    Logger.info(`Submitting exercise ${exercise.exerciseSlug} to server`);

    const course = userData.val.getCourseByName(exercise.courseSlug);
    const courseExercise = course.exercises.find((x) => x.name === exercise.exerciseSlug);
    if (!courseExercise) {
        return Err(
            new Error(
                `ID for exercise ${exercise.exerciseSlug}/${exercise.exerciseSlug} was not found.`,
            ),
        );
    }

    const panel: ExerciseSubmissionPanel = {
        id: randomPanelId(),
        type: "ExerciseSubmission",
        course,
        exercise: courseExercise,
    };
    await TmcPanel.renderSide(context.extensionUri, context, actionContext, panel);

    const submissionResult = await tmc.val.submitExerciseAndWaitForResults(
        courseExercise.id,
        exercise.uri.fsPath,
        (progressPercent, message) => {
            TmcPanel.postMessage({
                type: "submissionStatusUpdate",
                target: panel,
                progressPercent,
                message,
            });
        },
        (url) => {
            TmcPanel.postMessage({
                type: "submissionStatusUrl",
                target: panel,
                url,
            });
        },
    );

    if (submissionResult.err) {
        if (submissionResult.val instanceof BottleneckError) {
            Logger.warn("Submission was cancelled:", submissionResult.val);
            return Ok.EMPTY;
        }
        TmcPanel.postMessage({
            type: "submissionStatusError",
            target: panel,
            error: submissionResult.val,
        });
        return submissionResult;
    }

    const statusData = submissionResult.val;
    if (statusData.status === "ok" && statusData.all_tests_passed) {
        userData.val.setExerciseAsPassed(exercise.courseSlug, exercise.exerciseSlug).then(() => {
            exerciseDecorationProvider.val.updateDecorationsForExercises(exercise);
        });
    }
    const questions = statusData.feedback_questions
        ? parseFeedbackQuestion(statusData.feedback_questions)
        : [];
    if (TmcPanel.sidePanel === undefined) {
        await TmcPanel.renderSide(context.extensionUri, context, actionContext, panel);
    }
    TmcPanel.postMessage({
        type: "submissionResult",
        target: panel,
        result: statusData,
        questions,
    });

    const courseData = userData.val.getCourseByName(
        exercise.courseSlug,
    ) as Readonly<storage.LocalCourseData>;
    await checkForCourseUpdates(actionContext, courseData.id);
    vscode.commands.executeCommand("tmc.updateExercises", "silent");

    return Ok.EMPTY;
}

/**
 * Sends the exercise to the TMC Paste server.
 * @param id Exercise ID
 * @returns TMC Paste link if the action was successful.
 */
export async function pasteExercise(
    actionContext: ActionContext,
    courseSlug: string,
    exerciseName: string,
): Promise<Result<string, Error>> {
    const { tmc, userData, workspaceManager, dialog } = actionContext;
    if (!(tmc.ok && userData.ok && workspaceManager.ok)) {
        return new Err(new Error("Extension was not initialized properly"));
    }

    const exerciseId = userData.val.getExerciseByName(courseSlug, exerciseName)?.id;
    const exercisePath = workspaceManager.val.getExerciseBySlug(courseSlug, exerciseName)?.uri
        .fsPath;
    if (!exerciseId || !exercisePath) {
        return Err(new Error("Failed to resolve exercise id"));
    }

    const pasteResult = await tmc.val.submitExerciseToPaste(exerciseId, exercisePath);
    if (pasteResult.err) {
        dialog.errorNotification(
            `Failed to send exercise to TMC Paste: ${pasteResult.val.message}.`,
            pasteResult.val,
        );
        return pasteResult;
    }

    const pasteLink = pasteResult.val;
    if (pasteLink === "") {
        const message = "Didn't receive paste link from server.";
        return new Err(new Error(`Failed to send exercise to TMC Paste: ${message}`));
    }

    return new Ok(pasteLink);
}

/**
 * Check for course updates.
 * @param courseId If given, check only updates for that course.
 */
export async function checkForCourseUpdates(
    actionContext: ActionContext,
    courseId?: number,
): Promise<void> {
    const { dialog, userData } = actionContext;
    if (userData.err) {
        Logger.error("Extension was not initialized properly");
        return;
    }

    const courses = courseId ? [userData.val.getCourse(courseId)] : userData.val.getCourses();
    const filteredCourses = courses.filter((c) => c.notifyAfter <= Date.now());
    Logger.info(`Checking for course updates for courses ${filteredCourses.map((c) => c.name)}`);
    const updatedCourses: storage.LocalCourseData[] = [];
    for (const course of filteredCourses) {
        await updateCourse(actionContext, course.id);
        updatedCourses.push(userData.val.getCourse(course.id));
    }

    const handleDownload = async (course: storage.LocalCourseData): Promise<void> => {
        const downloadResult = await downloadNewExercisesForCourse(actionContext, course.id);
        if (downloadResult.err) {
            dialog.errorNotification(
                `Failed to download new exercises for course "${course.title}."`,
                downloadResult.val,
            );
        }
    };

    for (const course of updatedCourses) {
        if (course.newExercises.length > 0 && !course.disabled) {
            dialog.notification(
                `Found ${course.newExercises.length} new exercises for ${course.name}. Do you wish to download them now?`,
                ["Download", async (): Promise<void> => handleDownload(course)],
                [
                    "Remind me later",
                    (): void => {
                        userData.val.setNotifyDate(course.id, Date.now() + NOTIFICATION_DELAY);
                    },
                ],
                [
                    "Don't remind about these exercises",
                    (): void => {
                        userData.val.clearFromNewExercises(course.id);
                    },
                ],
            );
        }
    }
}

/**
 * Opens the TMC workspace in explorer. If a workspace is already opened, asks user first.
 */
export async function openWorkspace(actionContext: ActionContext, name: string): Promise<void> {
    const { dialog, resources, workspaceManager } = actionContext;
    if (!(resources.ok && workspaceManager.ok)) {
        Logger.error("Extension was not initialized properly");
        return;
    }

    const currentWorkspaceFile = vscode.workspace.workspaceFile;
    const tmcWorkspaceFile = resources.val.getWorkspaceFilePath(name);
    const workspaceAsUri = vscode.Uri.file(tmcWorkspaceFile);
    Logger.info(`Current workspace: ${currentWorkspaceFile?.fsPath}`);
    Logger.info(`TMC workspace: ${tmcWorkspaceFile}`);

    if (!(currentWorkspaceFile?.toString() === tmcWorkspaceFile.toString())) {
        if (
            !currentWorkspaceFile ||
            (await dialog.confirmation(
                "Do you want to open TMC workspace and close the current one?",
            ))
        ) {
            if (!fs.existsSync(tmcWorkspaceFile)) {
                workspaceManager.val.createWorkspaceFile(name);
            }
            await vscode.commands.executeCommand("vscode.openFolder", workspaceAsUri);
            // Restarts VSCode
        } else {
            const choice = "Close current & open Course Workspace";
            await dialog.warningNotification(
                "Please close the current workspace before opening a course workspace.",
                [
                    choice,
                    async (): Promise<Thenable<unknown>> => {
                        if (!fs.existsSync(tmcWorkspaceFile)) {
                            workspaceManager.val.createWorkspaceFile(name);
                        }
                        return vscode.commands.executeCommand("vscode.openFolder", workspaceAsUri);
                    },
                ],
            );
        }
    } else if (currentWorkspaceFile?.fsPath === tmcWorkspaceFile) {
        Logger.info("Workspace already open, changing focus to this workspace.");
        await vscode.commands.executeCommand("vscode.openFolder", workspaceAsUri);
        await vscode.commands.executeCommand("workbench.files.action.focusFilesExplorer");
    }
}

/**
 * Removes given course from UserData and removes its associated files. However, doesn't remove any
 * exercises that are on disk.
 *
 * @param id ID of the course to remove
 */
export async function removeCourse(actionContext: ActionContext, id: number): Promise<void> {
    const { tmc, ui, userData, workspaceManager, dialog } = actionContext;
    if (!(tmc.ok && userData.ok && workspaceManager.ok)) {
        Logger.error("Extension was not initialized properly");
        return;
    }

    const course = userData.val.getCourse(id);
    Logger.info(`Closing exercises for ${course.name} and removing course data from userData`);

    const unsetResult = await tmc.val.unsetSetting(`closed-exercises-for:${course.name}`);
    if (unsetResult.err) {
        dialog.errorNotification(
            `Failed to remove TMC-langs data for "${course.name}:"`,
            unsetResult.val,
        );
    }

    userData.val.deleteCourse(id);
    ui.treeDP.removeChildWithId("myCourses", id.toString());

    if (workspaceManager.val.activeCourse === course.name) {
        Logger.info("Closing course workspace because it was removed.");
        await vscode.commands.executeCommand("workbench.action.closeFolder");
    }
}<|MERGE_RESOLUTION|>--- conflicted
+++ resolved
@@ -3,22 +3,12 @@
  * Group of actions that respond to the user.
  * -------------------------------------------------------------------------------------------------
  */
-<<<<<<< HEAD
-
-import * as fs from "fs-extra";
-import * as _ from "lodash";
-import { Err, Ok, Result } from "ts-results";
-import * as vscode from "vscode";
-
-import { v2 as storage } from "../storage/data";
-=======
-import { LocalCourseData } from "../api/storage";
->>>>>>> c14c45aa
 import { WorkspaceExercise } from "../api/workspaceManager";
 import { EXAM_TEST_RESULT, NOTIFICATION_DELAY } from "../config/constants";
 import { BottleneckError } from "../errors";
 import { randomPanelId, TmcPanel } from "../panels/TmcPanel";
 import { ExerciseSubmissionPanel, ExerciseTestsPanel, TestResultData } from "../shared/shared";
+import { v2 as storage } from "../storage/data";
 import { Logger, parseFeedbackQuestion } from "../utilities/";
 import { getActiveEditorExecutablePath } from "../window";
 import { downloadNewExercisesForCourse } from "./downloadNewExercisesForCourse";
