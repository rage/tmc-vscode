--- conflicted
+++ resolved
@@ -2,8 +2,8 @@
 
 import * as actions from "../actions";
 import { ActionContext } from "../actions/types";
-import { LocalCourseData, LocalTmcCourseData } from "../api/storage";
 import { Logger } from "../utilities";
+import { LocalCourseData } from "../shared/shared";
 
 export async function switchWorkspace(actionContext: ActionContext): Promise<void> {
     const { dialog, userData } = actionContext;
@@ -13,20 +13,16 @@
         return;
     }
 
-<<<<<<< HEAD
-    const courses = userData.getTmcCourses();
-=======
     const courses = userData.val.getCourses();
->>>>>>> 5a2d4be5
     const currentWorkspace = vscode.workspace.name?.split(" ")[0];
     const courseWorkspace = await dialog.selectItem(
         "Select a course workspace to open",
-        ...courses.map<[string, LocalTmcCourseData]>((c) => [
-            c.name === currentWorkspace ? `${c.name} (Currently open)` : c.name,
-            c,
-        ]),
+        ...courses.map<[string, LocalCourseData]>((c) => {
+            const name = LocalCourseData.getCourseName(c);
+            return [name === currentWorkspace ? `${name} (Currently open)` : name, c];
+        }),
     );
     if (courseWorkspace) {
-        actions.openWorkspace(actionContext, courseWorkspace.name);
+        actions.openWorkspace(actionContext, LocalCourseData.getCourseName(courseWorkspace));
     }
 }