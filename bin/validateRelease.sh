--- conflicted
+++ resolved
@@ -4,11 +4,7 @@
 
 if [[ ! $1 =~ ^[v]([0-9]+\.[0-9]+\.[0-9]+(-prerelease)?)$ ]]
 then
-<<<<<<< HEAD
-    echo "Error: Github Tag '${tag}' did not match the format 'vX.Y.Z[-prerelease]'"
-=======
     echo "Error: Input '${1}' did not match the format 'vX.Y.Z[-prerelease]'"
->>>>>>> 4d3cef03
     exitCode=1
 fi
 
