--- conflicted
+++ resolved
@@ -5,24 +5,21 @@
 import { Uri } from "vscode";
 import * as util from "node:util";
 
-<<<<<<< HEAD
 import {
     Course,
+    CourseInstance,
     Organization,
     RunResult,
     StyleValidationResult,
     SubmissionFinished,
 } from "./langsSchema";
 import { createIs } from "typia";
-=======
-import { Course, CourseInstance, Organization, RunResult, SubmissionFinished } from "./langsSchema";
->>>>>>> 1e5c88b5
 
 /**
  * Contains the state of the webview.
  */
 export type State = {
-  panel: Panel;
+    panel: Panel;
 };
 
 /*
@@ -35,17 +32,17 @@
  * `id`: used to make sure messages are delivered to the correct panels
  */
 export type Panel =
-  | AppPanel
-  | WelcomePanel
-  | LoginPanel
-  | MyCoursesPanel
-  | CourseDetailsPanel
-  | SelectOrganizationPanel
-  | SelectCoursePanel
-  | ExerciseTestsPanel
-  | ExerciseSubmissionPanel
-  | SelectPlatformPanel
-  | SelectMoocCoursePanel;
+    | AppPanel
+    | WelcomePanel
+    | LoginPanel
+    | MyCoursesPanel
+    | CourseDetailsPanel
+    | SelectOrganizationPanel
+    | SelectCoursePanel
+    | ExerciseTestsPanel
+    | ExerciseSubmissionPanel
+    | SelectPlatformPanel
+    | SelectMoocCoursePanel;
 
 export type PanelType = Panel["type"];
 
@@ -59,110 +56,98 @@
 export type BroadcastPanel<T extends Panel> = Pick<Extract<Panel, { type: T["type"] }>, "type">;
 
 export type AppPanel = {
-  id: number;
-  type: "App";
+    id: number;
+    type: "App";
 };
 
 export type WelcomePanel = {
-  id: number;
-  type: "Welcome";
-  version?: string;
+    id: number;
+    type: "Welcome";
+    version?: string;
 };
 
 export type LoginPanel = {
-  id: number;
-  type: "Login";
+    id: number;
+    type: "Login";
 };
 
 export type MyCoursesPanel = {
-  id: number;
-  type: "MyCourses";
-  courses?: Array<CourseData>;
-  moocCourses?: Array<MoocCourseData>;
-  tmcDataPath?: string;
-  tmcDataSize?: string;
-  courseDeadlines: Record<number, string>;
+    id: number;
+    type: "MyCourses";
+    courses?: Array<CourseData>;
+    moocCourses?: Array<MoocCourseData>;
+    tmcDataPath?: string;
+    tmcDataSize?: string;
+    courseDeadlines: Record<number, string>;
 };
 
 export type CourseDetailsPanel = {
-<<<<<<< HEAD
     id: number;
     type: "CourseDetails";
-    courseId: number;
-    course?: CourseData;
+    courseId: CourseIdentifier;
+    course?: {
+        // human readable name e.g. "Introduction to Computer Science"
+        title: string;
+        // e.g. introduction-to-computer-science
+        slug: string;
+        disabled: boolean;
+        courseData: CourseData;
+        awardedPoints: number;
+        availablePoints: number;
+        materialUrl: string | null;
+        perhapsExamMode: boolean;
+    };
     offlineMode?: boolean;
-    exerciseGroups?: Array<ExerciseGroup>;
-    updateableExercises?: Array<number>;
-    disabled?: boolean;
-    exerciseStatuses?: Record<number, ExerciseStatus>;
-=======
-  id: number;
-  type: "CourseDetails";
-  courseId: CourseIdentifier;
-  course?: {
-    // human readable name e.g. "Introduction to Computer Science"
-    title: string;
-    // e.g. introduction-to-computer-science
-    slug: string;
-    disabled: boolean;
-    courseData: CourseData;
-    awardedPoints: number;
-    availablePoints: number;
-    materialUrl: string | null;
-    perhapsExamMode: boolean;
-  }
-  offlineMode?: boolean;
-  updateableExercises?: Array<ExerciseIdentifier>;
-  exerciseGroups: Array<ExerciseGroup>;
-  exerciseStatuses: {
-    tmc: Record<TmcExerciseId, ExerciseStatus>
-    mooc: Record<MoocExerciseId, ExerciseStatus>
-  }
->>>>>>> 1e5c88b5
+    updateableExercises?: Array<ExerciseIdentifier>;
+    exerciseGroups: Array<ExerciseGroup>;
+    exerciseStatuses: {
+        tmc: Record<TmcExerciseId, ExerciseStatus>;
+        mooc: Record<MoocExerciseId, ExerciseStatus>;
+    };
 };
 
 export type SelectOrganizationPanel = {
-  id: number;
-  type: "SelectOrganization";
-  // the result of the selection is sent back to this panel
-  requestingPanel: TargetPanel<MyCoursesPanel>;
+    id: number;
+    type: "SelectOrganization";
+    // the result of the selection is sent back to this panel
+    requestingPanel: TargetPanel<MyCoursesPanel>;
 };
 
 export type SelectCoursePanel = {
-  id: number;
-  type: "SelectCourse";
-  organizationSlug: string;
-  // the result of the selection is sent back to this panel
-  requestingPanel: TargetPanel<MyCoursesPanel>;
+    id: number;
+    type: "SelectCourse";
+    organizationSlug: string;
+    // the result of the selection is sent back to this panel
+    requestingPanel: TargetPanel<MyCoursesPanel>;
 };
 
 export type ExerciseTestsPanel = {
-  id: number;
-  type: "ExerciseTests";
-  course: TestCourse;
-  exercise: TestExercise;
-  exerciseUri: Uri;
-  testRunId: number;
+    id: number;
+    type: "ExerciseTests";
+    course: TestCourse;
+    exercise: TestExercise;
+    exerciseUri: Uri;
+    testRunId: number;
 };
 
 export type ExerciseSubmissionPanel = {
-  id: number;
-  type: "ExerciseSubmission";
-  course: TestCourse;
-  exercise: TestExercise;
+    id: number;
+    type: "ExerciseSubmission";
+    course: TestCourse;
+    exercise: TestExercise;
 };
 
 export type SelectPlatformPanel = {
-  id: number;
-  type: "SelectPlatform";
-  requestingPanel: TargetPanel<MyCoursesPanel>
+    id: number;
+    type: "SelectPlatform";
+    requestingPanel: TargetPanel<MyCoursesPanel>;
 };
 
 export type SelectMoocCoursePanel = {
-  id: number;
-  type: "SelectMoocCourse";
-  requestingPanel: TargetPanel<MyCoursesPanel>
-}
+    id: number;
+    type: "SelectMoocCourse";
+    requestingPanel: TargetPanel<MyCoursesPanel>;
+};
 
 /*
  * ======== messages to webview ========
@@ -173,7 +158,6 @@
  * Handled by the Svelte app.
  */
 export type ExtensionToWebview =
-<<<<<<< HEAD
     | {
           type: "setPanel";
           target: TargetPanel<AppPanel>;
@@ -224,19 +208,19 @@
     | {
           type: "setCourseDisabledStatus";
           target: BroadcastPanel<MyCoursesPanel | CourseDetailsPanel>;
-          courseId: number;
+          courseId: CourseIdentifier;
           disabled: boolean;
       }
     | {
           type: "exerciseStatusChange";
           target: BroadcastPanel<CourseDetailsPanel>;
-          exerciseId: number;
+          exerciseId: ExerciseIdentifier;
           status: ExerciseStatus;
       }
     | {
           type: "setUpdateables";
           target: BroadcastPanel<CourseDetailsPanel>;
-          exerciseIds: Array<number>;
+          exerciseIds: Array<ExerciseIdentifier>;
       }
     | {
           type: "setOrganizations";
@@ -303,182 +287,40 @@
     | {
           type: "setNewExercises";
           target: BroadcastPanel<MyCoursesPanel>;
-          courseId: number;
-          exerciseIds: Array<number>;
+          courseId: CourseIdentifier;
+          exerciseIds: Array<ExerciseIdentifier>;
       }
     | {
           type: "willNotRunTestsForExam";
           target: TargetPanel<ExerciseTestsPanel>;
+      }
+    | {
+          type: "setSelectMoocCourseData";
+          target: BroadcastPanel<SelectMoocCoursePanel>;
+          courseInstances: Array<CourseInstance>;
+      }
+    | {
+          type: "requestSelectCourseDataError";
+          target: TargetPanel<SelectCoursePanel>;
+          error: string;
+      }
+    | {
+          type: "requestSelectOrganizationDataError";
+          target: TargetPanel<SelectOrganizationPanel>;
+          error: string;
+      }
+    | {
+          type: "requestSelectMoocCourseDataError";
+          target: TargetPanel<SelectMoocCoursePanel>;
+          error: string;
       }
     // the last variant exists just to make TypeScript think that every panel type has
     // at least two different message types, which makes TS treat them differently than if
     // they only had one...
     | {
           type: never;
-          target: TargetPanel<never>;
+          target: never;
       };
-=======
-  | {
-    type: "setPanel";
-    target: TargetPanel<AppPanel>;
-    panel: Panel;
-  }
-  | {
-    type: "setWelcomeData";
-    target: TargetPanel<WelcomePanel>;
-    version: string;
-  }
-  | {
-    type: "setMyCourses";
-    target: TargetPanel<MyCoursesPanel>;
-    courses: Array<CourseData>;
-  }
-  | {
-    type: "setTmcDataPath";
-    target: BroadcastPanel<MyCoursesPanel>;
-    tmcDataPath: string;
-  }
-  | {
-    type: "setNextCourseDeadline";
-    target: TargetPanel<MyCoursesPanel>;
-    courseId: number;
-    deadline: string;
-  }
-  | {
-    type: "setTmcDataSize";
-    target: TargetPanel<MyCoursesPanel>;
-    tmcDataSize: string;
-  }
-  | {
-    type: "loginError";
-    target: TargetPanel<LoginPanel>;
-    error: string;
-  }
-  | {
-    type: "setCourseData";
-    target: TargetPanel<CourseDetailsPanel>;
-    courseData: CourseData;
-  }
-  | {
-    type: "setCourseGroups";
-    target: TargetPanel<CourseDetailsPanel>;
-    offlineMode: boolean;
-    exerciseGroups: Array<ExerciseGroup>;
-  }
-  | {
-    type: "setCourseDisabledStatus";
-    target: BroadcastPanel<MyCoursesPanel | CourseDetailsPanel>;
-    courseId: CourseIdentifier;
-    disabled: boolean;
-  }
-  | {
-    type: "exerciseStatusChange";
-    target: BroadcastPanel<CourseDetailsPanel>;
-    exerciseId: ExerciseIdentifier;
-    status: ExerciseStatus;
-  }
-  | {
-    type: "setUpdateables";
-    target: BroadcastPanel<CourseDetailsPanel>;
-    exerciseIds: Array<ExerciseIdentifier>;
-  }
-  | {
-    type: "setOrganizations";
-    target: TargetPanel<SelectOrganizationPanel>;
-    organizations: Array<Organization>;
-  }
-  | {
-    type: "setTmcBackendUrl";
-    target: TargetPanel<SelectOrganizationPanel | SelectCoursePanel>;
-    tmcBackendUrl: string;
-  }
-  | {
-    type: "setOrganization";
-    target: TargetPanel<SelectCoursePanel>;
-    organization: Organization;
-  }
-  | {
-    type: "setSelectableCourses";
-    target: TargetPanel<SelectCoursePanel>;
-    courses: Array<Course>;
-  }
-  | {
-    type: "testResults";
-    target: TargetPanel<ExerciseTestsPanel>;
-    testResults: TestResultData;
-  }
-  | {
-    type: "testError";
-    target: TargetPanel<ExerciseTestsPanel>;
-    error: Error;
-  }
-  | {
-    type: "pasteResult";
-    target: TargetPanel<ExerciseTestsPanel | ExerciseSubmissionPanel>;
-    pasteLink: string;
-  }
-  | {
-    type: "pasteError";
-    target: TargetPanel<ExerciseTestsPanel | ExerciseSubmissionPanel>;
-    error: string;
-  }
-  | {
-    type: "submissionStatusUrl";
-    target: TargetPanel<ExerciseSubmissionPanel>;
-    url: string;
-  }
-  | {
-    type: "submissionStatusUpdate";
-    target: TargetPanel<ExerciseSubmissionPanel>;
-    progressPercent: number;
-    message?: string;
-  }
-  | {
-    type: "submissionResult";
-    target: TargetPanel<ExerciseSubmissionPanel>;
-    result: SubmissionFinished;
-    questions: Array<FeedbackQuestion>;
-  }
-  | {
-    type: "submissionStatusError";
-    target: TargetPanel<ExerciseSubmissionPanel>;
-    error: Error;
-  }
-  | {
-    type: "setNewExercises";
-    target: BroadcastPanel<MyCoursesPanel>;
-    courseId: CourseIdentifier;
-    exerciseIds: Array<ExerciseIdentifier>;
-  }
-  | {
-    type: "willNotRunTestsForExam";
-    target: TargetPanel<ExerciseTestsPanel>;
-  }
-  | {
-    type: "setSelectMoocCourseData";
-    target: BroadcastPanel<SelectMoocCoursePanel>;
-    courseInstances: Array<CourseInstance>
-  } | {
-    type: "requestSelectCourseDataError";
-    target: TargetPanel<SelectCoursePanel>;
-    error: string;
-  } | {
-    type: "requestSelectOrganizationDataError";
-    target: TargetPanel<SelectOrganizationPanel>;
-    error: string;
-  } | {
-    type: "requestSelectMoocCourseDataError";
-    target: TargetPanel<SelectMoocCoursePanel>;
-    error: string;
-  }
-  // the last variant exists just to make TypeScript think that every panel type has
-  // at least two different message types, which makes TS treat them differently than if
-  // they only had one...
-  | {
-    type: never;
-    target: never;
-  };
->>>>>>> 1e5c88b5
 
 // helper type for messages from the extension to a specific panel
 export type TargetedExtensionToWebview<T extends PanelType> = Targeted<ExtensionToWebview, T>;
@@ -495,155 +337,155 @@
  * Handled by the extension host in `TmcPanel`.
  */
 export type WebviewToExtension =
-  | {
-    type: "requestCourseDetailsData";
-    sourcePanel: CourseDetailsPanel;
-  }
-  | {
-    type: "requestExerciseSubmissionData";
-    sourcePanel: ExerciseSubmissionPanel;
-  }
-  | {
-    type: "requestExerciseTestsData";
-    sourcePanel: ExerciseTestsPanel;
-  }
-  | {
-    type: "requestLoginData";
-    sourcePanel: LoginPanel;
-  }
-  | {
-    type: "requestMyCoursesData";
-    sourcePanel: MyCoursesPanel;
-  }
-  | {
-    type: "requestSelectCourseData";
-    sourcePanel: SelectCoursePanel;
-  }
-  | {
-    type: "requestSelectOrganizationData";
-    sourcePanel: SelectOrganizationPanel;
-  }
-  | {
-    type: "requestWelcomeData";
-    sourcePanel: WelcomePanel;
-  }
-  | {
-    type: "login";
-    sourcePanel: LoginPanel;
-    username: string;
-    password: string;
-  }
-  | {
-    type: "selectOrganization";
-    sourcePanel: TargetPanel<MyCoursesPanel>;
-  }
-  | {
-    type: "removeCourse";
-    id: number;
-  }
-  | {
-    type: "openCourseWorkspace";
-    courseName: string;
-  }
-  | {
-    type: "downloadExercises";
-    ids: Array<ExerciseIdentifier>;
-    courseId: CourseIdentifier;
-    mode: "download" | "update";
-  }
-  | {
-    type: "clearNewExercises";
-    courseId: number;
-  }
-  | {
-    type: "changeTmcDataPath";
-  }
-  | {
-    type: "openCourseDetails";
-    courseId: CourseIdentifier;
-  }
-  | {
-    type: "openMyCourses";
-  }
-  | {
-    type: "refreshCourseDetails";
-    id: CourseIdentifier;
-    useCache: boolean;
-  }
-  | {
-    type: "openExercises";
-    ids: Array<ExerciseIdentifier>;
-    courseId: CourseIdentifier;
-  }
-  | {
-    type: "closeExercises";
-    ids: Array<ExerciseIdentifier>;
-    courseId: CourseIdentifier;
-  }
-  | {
-    type: "refreshCourseDetails";
-    id: CourseIdentifier;
-    useCache: boolean;
-  }
-  | {
-    type: "selectCourse";
-    sourcePanel: TargetPanel<MyCoursesPanel>;
-    slug: string;
-  }
-  | {
-    type: "addCourse";
-    organizationSlug: string;
-    courseId: number;
-    requestingPanel: TargetPanel<MyCoursesPanel>;
-  }
-  | {
-    type: "relayToWebview";
-    // the message type is handled by the webview
-    message: unknown;
-  }
-  | {
-    type: "closeSidePanel";
-  }
-  | {
-    type: "cancelTests";
-    testRunId: number;
-  }
-  | {
-    type: "submitExercise";
-    course: TestCourse;
-    exercise: TestExercise;
-    exerciseUri: Uri;
-  }
-  | {
-    type: "pasteExercise";
-    course: TestCourse;
-    exercise: TestExercise;
-    requestingPanel: TargetPanel<ExerciseTestsPanel | ExerciseSubmissionPanel>;
-  }
-  | {
-    type: "openLinkInBrowser";
-    url: string;
-  }
-  | {
-    type: "selectPlatform";
-    sourcePanel: TargetPanel<MyCoursesPanel>;
-  }
-  | {
-    type: "selectMoocCourse";
-    sourcePanel: TargetPanel<MyCoursesPanel>;
-  }
-  | {
-    type: "requestSelectMoocCourseData";
-    sourcePanel: TargetPanel<SelectMoocCoursePanel>;
-  }
-  | {
-    type: "addMoocCourse",
-    courseId: string,
-    instanceId: string,
-    courseName: string,
-    instanceName: string | null,
-    requestingPanel: TargetPanel<MyCoursesPanel>;
-  };
+    | {
+          type: "requestCourseDetailsData";
+          sourcePanel: CourseDetailsPanel;
+      }
+    | {
+          type: "requestExerciseSubmissionData";
+          sourcePanel: ExerciseSubmissionPanel;
+      }
+    | {
+          type: "requestExerciseTestsData";
+          sourcePanel: ExerciseTestsPanel;
+      }
+    | {
+          type: "requestLoginData";
+          sourcePanel: LoginPanel;
+      }
+    | {
+          type: "requestMyCoursesData";
+          sourcePanel: MyCoursesPanel;
+      }
+    | {
+          type: "requestSelectCourseData";
+          sourcePanel: SelectCoursePanel;
+      }
+    | {
+          type: "requestSelectOrganizationData";
+          sourcePanel: SelectOrganizationPanel;
+      }
+    | {
+          type: "requestWelcomeData";
+          sourcePanel: WelcomePanel;
+      }
+    | {
+          type: "login";
+          sourcePanel: LoginPanel;
+          username: string;
+          password: string;
+      }
+    | {
+          type: "selectOrganization";
+          sourcePanel: TargetPanel<MyCoursesPanel>;
+      }
+    | {
+          type: "removeCourse";
+          id: number;
+      }
+    | {
+          type: "openCourseWorkspace";
+          courseName: string;
+      }
+    | {
+          type: "downloadExercises";
+          ids: Array<ExerciseIdentifier>;
+          courseId: CourseIdentifier;
+          mode: "download" | "update";
+      }
+    | {
+          type: "clearNewExercises";
+          courseId: number;
+      }
+    | {
+          type: "changeTmcDataPath";
+      }
+    | {
+          type: "openCourseDetails";
+          courseId: CourseIdentifier;
+      }
+    | {
+          type: "openMyCourses";
+      }
+    | {
+          type: "refreshCourseDetails";
+          id: CourseIdentifier;
+          useCache: boolean;
+      }
+    | {
+          type: "openExercises";
+          ids: Array<ExerciseIdentifier>;
+          courseId: CourseIdentifier;
+      }
+    | {
+          type: "closeExercises";
+          ids: Array<ExerciseIdentifier>;
+          courseId: CourseIdentifier;
+      }
+    | {
+          type: "refreshCourseDetails";
+          id: CourseIdentifier;
+          useCache: boolean;
+      }
+    | {
+          type: "selectCourse";
+          sourcePanel: TargetPanel<MyCoursesPanel>;
+          slug: string;
+      }
+    | {
+          type: "addCourse";
+          organizationSlug: string;
+          courseId: number;
+          requestingPanel: TargetPanel<MyCoursesPanel>;
+      }
+    | {
+          type: "relayToWebview";
+          // the message type is handled by the webview
+          message: unknown;
+      }
+    | {
+          type: "closeSidePanel";
+      }
+    | {
+          type: "cancelTests";
+          testRunId: number;
+      }
+    | {
+          type: "submitExercise";
+          course: TestCourse;
+          exercise: TestExercise;
+          exerciseUri: Uri;
+      }
+    | {
+          type: "pasteExercise";
+          course: TestCourse;
+          exercise: TestExercise;
+          requestingPanel: TargetPanel<ExerciseTestsPanel | ExerciseSubmissionPanel>;
+      }
+    | {
+          type: "openLinkInBrowser";
+          url: string;
+      }
+    | {
+          type: "selectPlatform";
+          sourcePanel: TargetPanel<MyCoursesPanel>;
+      }
+    | {
+          type: "selectMoocCourse";
+          sourcePanel: TargetPanel<MyCoursesPanel>;
+      }
+    | {
+          type: "requestSelectMoocCourseData";
+          sourcePanel: TargetPanel<SelectMoocCoursePanel>;
+      }
+    | {
+          type: "addMoocCourse";
+          courseId: string;
+          instanceId: string;
+          courseName: string;
+          instanceName: string | null;
+          requestingPanel: TargetPanel<MyCoursesPanel>;
+      };
 
 /*
  * ======== additional types ========
@@ -652,72 +494,71 @@
 export type CourseData = Enum<TmcCourseData, MoocCourseData>;
 
 export type TmcCourseData = {
-  id: number;
-  name: string;
-  title: string;
-  description: string;
-  organization: string;
-  awardedPoints: number;
-  availablePoints: number;
-  exercises: Array<NewExercise>;
-  newExercises: Array<number>;
-  disabled: boolean;
-  materialUrl: string | null;
-  perhapsExamMode: boolean;
+    id: number;
+    name: string;
+    title: string;
+    description: string;
+    organization: string;
+    awardedPoints: number;
+    availablePoints: number;
+    exercises: Array<NewExercise>;
+    newExercises: Array<number>;
+    disabled: boolean;
+    materialUrl: string | null;
+    perhapsExamMode: boolean;
 };
 
 export type MoocCourseData = {
-  courseId: string,
-  instanceId: string,
-  courseName: string;
-  instanceName: string | null;
-  description: string,
-  awardedPoints: number,
-  availablePoints: number,
-  materialUrl: string,
-}
+    courseId: string;
+    instanceId: string;
+    courseName: string;
+    instanceName: string | null;
+    description: string;
+    awardedPoints: number;
+    availablePoints: number;
+    materialUrl: string;
+};
 
 export type NewExercise = {
-  id: number;
+    id: number;
 };
 
 export type ExerciseGroup = {
-  name: string;
-  exercises: Array<Exercise>;
-  nextDeadlineString: string;
+    name: string;
+    exercises: Array<Exercise>;
+    nextDeadlineString: string;
 };
 
 export type Exercise = {
-  id: ExerciseIdentifier;
-  name: string;
-  isHard: boolean;
-  hardDeadlineString: string;
-  softDeadlineString: string;
-  passed: boolean;
+    id: ExerciseIdentifier;
+    name: string;
+    isHard: boolean;
+    hardDeadlineString: string;
+    softDeadlineString: string;
+    passed: boolean;
 };
 
 export type ExerciseStatus =
-  | "closed"
-  | "downloading"
-  | "downloadFailed"
-  | "expired"
-  | "missing"
-  | "new"
-  | "opened";
+    | "closed"
+    | "downloading"
+    | "downloadFailed"
+    | "expired"
+    | "missing"
+    | "new"
+    | "opened";
 
 export type TestExercise = {
-  id: number;
-  availablePoints: number;
-  awardedPoints: number;
-  /// Equivalent to exercise slug
-  name: string;
-  deadline: string | null;
-  passed: boolean;
-  softDeadline: string | null;
+    id: number;
+    availablePoints: number;
+    awardedPoints: number;
+    /// Equivalent to exercise slug
+    name: string;
+    deadline: string | null;
+    passed: boolean;
+    softDeadline: string | null;
 };
 
 export type TestResultData = {
-<<<<<<< HEAD
     testResult: RunResult;
     id: number;
     courseSlug: string;
@@ -729,41 +570,29 @@
     pasteLink?: string;
     disabled?: boolean;
     styleValidationResult?: StyleValidationResult | null;
-=======
-  testResult: RunResult;
-  id: number;
-  courseSlug: string;
-  exerciseName: string;
-  tmcLogs: {
-    stdout?: string;
-    stderr?: string;
-  };
-  pasteLink?: string;
-  disabled?: boolean;
->>>>>>> 1e5c88b5
 };
 
 export type TestCourse = {
-  id: number;
-  name: string;
-  title: string;
-  description: string;
-  organization: string;
-  availablePoints: number;
-  awardedPoints: number;
-  perhapsExamMode: boolean;
-  newExercises: number[];
-  notifyAfter: number;
-  disabled: boolean;
-  materialUrl: string | null;
+    id: number;
+    name: string;
+    title: string;
+    description: string;
+    organization: string;
+    availablePoints: number;
+    awardedPoints: number;
+    perhapsExamMode: boolean;
+    newExercises: number[];
+    notifyAfter: number;
+    disabled: boolean;
+    materialUrl: string | null;
 };
 
 export type FeedbackQuestion = {
-  id: number;
-  kind: string;
-  lower?: number;
-  upper?: number;
-  question: string;
+    id: number;
+    kind: string;
+    lower?: number;
+    upper?: number;
+    question: string;
 };
 
 /*
@@ -774,14 +603,13 @@
 // target type doesn't have the panel type
 // works...somehow
 export type Targeted<M, T extends PanelType> = Exclude<
-  M,
-  { target: { type: Exclude<PanelType, T> } }
+    M,
+    { target: { type: Exclude<PanelType, T> } }
 >;
 
 export type Broadcast<M, T extends PanelType> = Omit<Targeted<M, T>, "target">;
 
 export function assertUnreachable(x: never): never {
-<<<<<<< HEAD
     throw new Error(`Unreachable ${JSON.stringify(x, null, 2)}`);
 }
 
@@ -891,66 +719,69 @@
         }
         return errorMessage;
     }
-=======
-  throw new Error(`Unreachable ${JSON.stringify(x, null, 2)}`);
 }
 
-type TmcKind = { kind: "tmc" }
-
-type MoocKind = { kind: "mooc" }
-
-export type Enum<Tmc, Mooc> = TmcKind & Tmc
-  | MoocKind & Mooc
-
-
-export type CourseIdentifier = Enum<{ courseId: number }, { instanceId: string }>
+type TmcKind = { kind: "tmc" };
+
+type MoocKind = { kind: "mooc" };
+
+export type Enum<Tmc, Mooc> = (TmcKind & Tmc) | (MoocKind & Mooc);
+
+export type CourseIdentifier = Enum<{ courseId: number }, { instanceId: string }>;
 
 export type TmcExerciseId = number;
 export type MoocExerciseId = string;
 
-export type ExerciseIdentifier = Enum<{ tmcExerciseId: number }, { moocExerciseId: string }>
+export type ExerciseIdentifier = Enum<{ tmcExerciseId: number }, { moocExerciseId: string }>;
 
 // helper to simulate Rust's `match`
-export function match<A, B, T extends Enum<A, B>>(data: T, tmc: (x: T & TmcKind) => A, mooc: (x: T & MoocKind) => B): A | B {
-  switch (data.kind) {
-    case "tmc": {
-      // eslint-disable-next-line @typescript-eslint/no-explicit-any
-      return tmc(data as any)
+export function match<A, B, T extends Enum<A, B>>(
+    data: T,
+    tmc: (x: T & TmcKind) => A,
+    mooc: (x: T & MoocKind) => B,
+): A | B {
+    switch (data.kind) {
+        case "tmc": {
+            // eslint-disable-next-line @typescript-eslint/no-explicit-any
+            return tmc(data as any);
+        }
+        case "mooc": {
+            // eslint-disable-next-line @typescript-eslint/no-explicit-any
+            return mooc(data as any);
+        }
+        default: {
+            assertUnreachable(data);
+        }
     }
-    case "mooc": {
-      // eslint-disable-next-line @typescript-eslint/no-explicit-any
-      return mooc(data as any)
+}
+
+export function matchOption<A, B, T extends Enum<A, B> | undefined>(
+    data: T,
+    tmc: (x: T & TmcKind) => A,
+    mooc: (x: T & MoocKind) => B,
+): A | B | undefined {
+    switch (data?.kind) {
+        case "tmc": {
+            // eslint-disable-next-line @typescript-eslint/no-explicit-any
+            return tmc(data as any);
+        }
+        case "mooc": {
+            // eslint-disable-next-line @typescript-eslint/no-explicit-any
+            return mooc(data as any);
+        }
+        case undefined: {
+            return undefined;
+        }
+        default: {
+            assertUnreachable(data);
+        }
     }
-    default: {
-      assertUnreachable(data)
-    }
-  }
 }
 
-export function matchOption<A, B, T extends Enum<A, B> | undefined>(data: T, tmc: (x: T & TmcKind) => A, mooc: (x: T & MoocKind) => B): A | B | undefined {
-  switch (data?.kind) {
-    case "tmc": {
-      // eslint-disable-next-line @typescript-eslint/no-explicit-any
-      return tmc(data as any)
-    }
-    case "mooc": {
-      // eslint-disable-next-line @typescript-eslint/no-explicit-any
-      return mooc(data as any)
-    }
-    case undefined: {
-      return undefined;
-    }
-    default: {
-      assertUnreachable(data)
-    }
-  }
+export function makeTmcKind<T>(t: T): T & { kind: "tmc" } {
+    return { ...t, kind: "tmc" };
 }
 
-export function makeTmcKind<T>(t: T): T & { kind: "tmc" } {
-  return { ...t, kind: "tmc" }
-}
-
 export function makeMoocKind<T>(t: T): T & { kind: "mooc" } {
-  return { ...t, kind: "mooc" }
->>>>>>> 1e5c88b5
+    return { ...t, kind: "mooc" };
 }