--- conflicted
+++ resolved
@@ -8,12 +8,11 @@
 
 Click TMC icon on the left side bar.
 
-<<<<<<< HEAD
-![TMC button](/media/README_click_TMC.png)
+![TMC button](media/README_click_TMC.png)
 
 Next click "Log in" that shows up.
 
-![Log in](/media/README_click_Login.png)
+![Log in](media/README_click_Login.png)
 
 Now you can add courses to "My courses" list.
 
@@ -21,21 +20,7 @@
 
 Next click the explorer icon on the left side bar.
 
-![Explorer button](/media/README_click_Explorer.png)
-=======
-![TMC button](media/README_click_TMC.png)
-
-Next click "Log in" that shows up.
-
-![Log in](media/README_click_Login.png)
-
-1) Add new course.
-2) Download excercise.
-
-Next click the explorer icon on the left side bar.
-
 ![Explorer button](media/README_click_Explorer.png)
->>>>>>> ab110ce6
 
 Now your excercises will show in the explorer.
 
@@ -48,8 +33,4 @@
 ### Resetting an excercise
 If you want to reset your active excercice, you can open a dropdown menu by clicking the button highlighted as green in the following image. It is located in the top right corner. Click "TMC - Reset excercise" from the dropdown menu.
 
-<<<<<<< HEAD
-![TestSubmintReset](/media/README_submit_test_reset.png)
-=======
-![TestSubmintReset](media/README_submit_test_reset.png)
->>>>>>> ab110ce6
+![TestSubmintReset](media/README_submit_test_reset.png)