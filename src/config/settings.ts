--- conflicted
+++ resolved
@@ -1,11 +1,5 @@
-<<<<<<< HEAD
-import * as vscode from "vscode";
-
 import Storage from "../storage";
 import { v2 as storage } from "../storage/data";
-=======
-import Storage, { SessionState } from "../api/storage";
->>>>>>> c14c45aa
 import { Logger, LogLevel } from "../utilities/logger";
 import * as vscode from "vscode";
 
