<script lang="ts">
    import { writable } from "svelte/store";
    import MyCourses from "./panels/MyCourses.svelte";
    import Welcome from "./panels/Welcome.svelte";
    import { vscode } from "./utilities/vscode";
    import { State, assertUnreachable, AppPanel, Panel } from "./shared/shared";
    import Login from "./panels/Login.svelte";
    import CourseDetails from "./panels/CourseDetails.svelte";
    import SelectOrganization from "./panels/SelectOrganization.svelte";
    import SelectCourse from "./panels/SelectCourse.svelte";
    import { addMessageListener } from "./utilities/script";
    import {
        provideVSCodeDesignSystem,
        vsCodeButton,
        vsCodeTextField,
        vsCodeCheckbox,
        vsCodeProgressRing,
        vsCodeTag,
        vsCodeDivider,
    } from "@vscode/webview-ui-toolkit";
    import ExerciseTests from "./panels/ExerciseTests.svelte";
    import ExerciseSubmission from "./panels/ExerciseSubmission.svelte";
    import { onMount } from "svelte";
<<<<<<< HEAD
    import SelectPlatform from "./panels/SelectPlatform.svelte";
    import SelectMoocCourse from "./panels/SelectMoocCourse.svelte";
=======
    import InitializationErrorHelp from "./panels/InitializationErrorHelp.svelte";
>>>>>>> 5a2d4be5

    onMount(() => {
        // we shouldn't have any uncaught errors, but if they happen, this will show the user a simple error message
        // without this, the result is just a blank page
        window.addEventListener("error", (ev) => {
            console.error("Uncaught error", ev);
            document.body.innerHTML = `
<div>Uncaught error: ${ev.message}</div>
<div>This is a bug in the extension.</div>
<div>Stack trace:<div>
<pre>
${ev.error.stack}
</pre>
`;
        });
        window.onunhandledrejection = (ev) => {
            console.error("Unhandled rejection", ev);
            document.body.innerHTML = `
<div>Unhandled rejection: ${ev.reason.message}</div>
<div>This is a bug in the extension.</div>
<div>Stack trace:<div>
<pre>
${ev.reason.stack}
</pre>
`;
        };
    });

    // here, we register all of the components from VSCode's toolkit that we use
    provideVSCodeDesignSystem().register(
        vsCodeButton(),
        vsCodeTextField(),
        vsCodeCheckbox(),
        vsCodeProgressRing(),
        vsCodeTag(),
        vsCodeDivider(),
    );

    const appPanel: AppPanel = {
        id: 0,
        type: "App",
    };
    const initialState = vscode.getState() ?? {
        panel: appPanel,
    };

    const state = writable<State>(initialState, (set) => {
        addMessageListener(appPanel, (message) => {
            switch (message.type) {
                case "setPanel": {
                    const newState = { panel: message.panel };
                    if (!isTransient(newState.panel)) {
                        vscode.setState(newState);
                    }
                    set(newState);
                    break;
                }
                default:
                    return assertUnreachable(message.type);
            }
        });
        return () => {};
    });
    // need at least one subscriber to add the message listener
    state.subscribe((ev) => {
        console.log(ev);
    });

    // "transient" panels which shouldn't be saved/loaded
    function isTransient(panel: Panel) {
        return (
            panel.type === "SelectCourse" ||
            panel.type === "SelectOrganization" ||
            panel.type === "ExerciseTests" ||
            panel.type === "ExerciseSubmission"
        );
    }
</script>

<main>
    <div class="container">
        {#key $state.panel.id}
            {#if $state.panel.type === "Welcome"}
                <Welcome panel={$state.panel} />
            {:else if $state.panel.type === "Login"}
                <Login panel={$state.panel} />
            {:else if $state.panel.type === "MyCourses"}
                <MyCourses panel={$state.panel} />
            {:else if $state.panel.type === "CourseDetails"}
                <CourseDetails panel={$state.panel} />
            {:else if $state.panel.type === "SelectOrganization"}
                <SelectOrganization panel={$state.panel} />
            {:else if $state.panel.type === "SelectCourse"}
                <SelectCourse panel={$state.panel} />
            {:else if $state.panel.type === "ExerciseTests"}
                <ExerciseTests panel={$state.panel} />
            {:else if $state.panel.type === "ExerciseSubmission"}
                <ExerciseSubmission panel={$state.panel} />
<<<<<<< HEAD
            {:else if $state.panel.type === "SelectPlatform"}
                <SelectPlatform panel={$state.panel} />
            {:else if $state.panel.type === "SelectMoocCourse"}
                <SelectMoocCourse panel={$state.panel} />
=======
            {:else if $state.panel.type === "InitializationErrorHelp"}
                <InitializationErrorHelp panel={$state.panel} />
>>>>>>> 5a2d4be5
            {:else if $state.panel.type === "App"}
                <div>Loading TestMyCode...</div>
            {:else}
                {assertUnreachable($state.panel)}
            {/if}
        {/key}
    </div>
</main>

<style>
    .container {
        /*
            locks the side margins to be at most 20vw,
            gradually decreasing to zero as the viewport becomes more narrow
        */
        margin: 0rem min(20vw, max(0vw, calc(40vw - 20rem)));
    }
</style><|MERGE_RESOLUTION|>--- conflicted
+++ resolved
@@ -21,12 +21,9 @@
     import ExerciseTests from "./panels/ExerciseTests.svelte";
     import ExerciseSubmission from "./panels/ExerciseSubmission.svelte";
     import { onMount } from "svelte";
-<<<<<<< HEAD
     import SelectPlatform from "./panels/SelectPlatform.svelte";
     import SelectMoocCourse from "./panels/SelectMoocCourse.svelte";
-=======
     import InitializationErrorHelp from "./panels/InitializationErrorHelp.svelte";
->>>>>>> 5a2d4be5
 
     onMount(() => {
         // we shouldn't have any uncaught errors, but if they happen, this will show the user a simple error message
@@ -125,15 +122,12 @@
                 <ExerciseTests panel={$state.panel} />
             {:else if $state.panel.type === "ExerciseSubmission"}
                 <ExerciseSubmission panel={$state.panel} />
-<<<<<<< HEAD
             {:else if $state.panel.type === "SelectPlatform"}
                 <SelectPlatform panel={$state.panel} />
             {:else if $state.panel.type === "SelectMoocCourse"}
                 <SelectMoocCourse panel={$state.panel} />
-=======
             {:else if $state.panel.type === "InitializationErrorHelp"}
                 <InitializationErrorHelp panel={$state.panel} />
->>>>>>> 5a2d4be5
             {:else if $state.panel.type === "App"}
                 <div>Loading TestMyCode...</div>
             {:else}
