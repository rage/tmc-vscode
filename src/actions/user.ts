/**
 * -------------------------------------------------------------------------------------------------
 * Group of actions that respond to the user.
 * -------------------------------------------------------------------------------------------------
 */

import * as fs from "fs-extra";
import * as _ from "lodash";
import { Err, Ok, Result } from "ts-results";
import * as vscode from "vscode";

import { LocalTmcCourseData } from "../api/storage";
import { WorkspaceExercise as WorkspaceTmcExercise } from "../api/workspaceManager";
import { EXAM_TEST_RESULT, NOTIFICATION_DELAY } from "../config/constants";
import { BottleneckError } from "../errors";
import { randomPanelId, TmcPanel } from "../panels/TmcPanel";
import { ExerciseSubmissionPanel, ExerciseTestsPanel, TestResultData } from "../shared/shared";
import { Logger, parseFeedbackQuestion } from "../utilities/";
import { getActiveEditorExecutablePath } from "../window";

import { downloadNewExercisesForTmcCourse } from "./downloadNewExercisesForTmcCourse";
import { ActionContext } from "./types";
import { updateCourse } from "./updateTmcCourse";

export const testInterrupts: Map<number, Array<() => void>> = new Map();

/**
 * Authenticates and logs the user in if credentials are correct.
 */
export async function login(
    actionContext: ActionContext,
    username: string,
    password: string,
): Promise<Result<void, Error>> {
    const { tmc, dialog } = actionContext;
    Logger.info("Logging in");

    if (!username || !password) {
        return new Err(new Error("Username and password may not be empty."));
    }

    const result = await tmc.authenticate(username, password);
    if (result.err) {
        dialog.errorNotification(`Failed to log in: "${result.val.message}:"`, result.val);
        return result;
    }

    return Ok.EMPTY;
}

/**
 * Logs the user out, updating UI state
 */
export async function logout(actionContext: ActionContext): Promise<Result<void, Error>> {
    const { tmc, dialog } = actionContext;

    const result = await tmc.deauthenticate();
    if (result.err) {
        dialog.errorNotification(`Failed to log out: "${result.val.message}:"`, result.val);
        return result;
    }

    return Ok.EMPTY;
}

/**
 * Tests an exercise while keeping the user informed
 */
export async function testExercise(
    context: vscode.ExtensionContext,
    actionContext: ActionContext,
    exercise: WorkspaceTmcExercise,
): Promise<Result<void, Error>> {
    const { tmc, userData } = actionContext;

    const course = userData.getTmcCourseByName(exercise.courseSlug);
    const courseExercise = course.exercises.find((x) => x.name === exercise.exerciseSlug);
    if (!courseExercise) {
        return Err(
            new Error(
                `ID for exercise ${exercise.courseSlug}/${exercise.exerciseSlug} was not found.`,
            ),
        );
    }

    const testRunId = randomPanelId();
    // render panel
    const panel: ExerciseTestsPanel = {
        id: randomPanelId(),
        type: "ExerciseTests",
        course: course,
        exercise: courseExercise,
        exerciseUri: exercise.uri,
        testRunId,
    };
    await TmcPanel.renderSide(context.extensionUri, context, actionContext, panel);

    let data: TestResultData = {
        ...EXAM_TEST_RESULT,
        id: courseExercise.id,
        disabled: course.disabled,
        courseSlug: course.name,
    };

    if (!course.perhapsExamMode) {
        const executablePath = getActiveEditorExecutablePath(actionContext);
        const [testRunner, testInterrupt] = tmc.runTests(exercise.uri.fsPath, executablePath);
        const [validationRunner, validationInterrupt] = tmc.runCheckstyle(exercise.uri.fsPath);
        testInterrupts.set(testRunId, [testInterrupt, validationInterrupt]);
        const exerciseName = exercise.exerciseSlug;

        Logger.info(`Running local tests and validations for ${exerciseName}`);
        const testResults = await testRunner;
        Logger.info(`Tests finished for ${exerciseName}`);

        if (testResults.err) {
            TmcPanel.postMessage({
                type: "testError",
                target: panel,
                error: testResults.val,
            });
            return Ok.EMPTY;
        }

        const validationResults = await validationRunner;
        Logger.info(`Validations finished for ${exerciseName}`);

        if (validationResults.err) {
            TmcPanel.postMessage({
                type: "testError",
                target: panel,
                error: validationResults.val,
            });
            return Ok.EMPTY;
        }

        data = {
            testResult: testResults.val,
            id: courseExercise.id,
            courseSlug: course.name,
            exerciseName,
            tmcLogs: testResults.val.logs,
            disabled: course.disabled,
            styleValidationResult: validationResults.val,
        };

        if (TmcPanel.sidePanel === undefined) {
            // user closed panel, re-render
            await TmcPanel.renderSide(context.extensionUri, context, actionContext, panel);
        }
        TmcPanel.postMessage({
            type: "testResults",
            target: panel,
            testResults: data,
        });
    } else {
        // exam
        TmcPanel.postMessage({
            type: "willNotRunTestsForExam",
            target: panel,
        });
    }

    return Ok.EMPTY;
}

/**
 * Submits an exercise while keeping the user informed
 * @param tempView Existing TemporaryWebview to use if any
 */
export async function submitTmcExercise(
    context: vscode.ExtensionContext,
    actionContext: ActionContext,
    exercise: WorkspaceTmcExercise,
): Promise<Result<void, Error>> {
    const { exerciseDecorationProvider, tmc, userData } = actionContext;
    Logger.info(`Submitting exercise ${exercise.exerciseSlug} to server`);

    const course = userData.getTmcCourseByName(exercise.courseSlug);
    const courseExercise = course.exercises.find((x) => x.name === exercise.exerciseSlug);
    if (!courseExercise) {
        return Err(
            new Error(
                `ID for exercise ${exercise.exerciseSlug}/${exercise.exerciseSlug} was not found.`,
            ),
        );
    }

    const panel: ExerciseSubmissionPanel = {
        id: randomPanelId(),
        type: "ExerciseSubmission",
        course,
        exercise: courseExercise,
    };
    await TmcPanel.renderSide(context.extensionUri, context, actionContext, panel);

    const submissionResult = await tmc.submitExerciseAndWaitForResults(
        courseExercise.id,
        exercise.uri.fsPath,
        (progressPercent, message) => {
            TmcPanel.postMessage({
                type: "submissionStatusUpdate",
                target: panel,
                progressPercent,
                message,
            });
        },
        (url) => {
            TmcPanel.postMessage({
                type: "submissionStatusUrl",
                target: panel,
                url,
            });
        },
    );

    if (submissionResult.err) {
        if (submissionResult.val instanceof BottleneckError) {
            Logger.warn("Submission was cancelled:", submissionResult.val);
            return Ok.EMPTY;
        }
        TmcPanel.postMessage({
            type: "submissionStatusError",
            target: panel,
            error: submissionResult.val,
        });
        return submissionResult;
    }

    const statusData = submissionResult.val;
    if (statusData.status === "ok" && statusData.all_tests_passed) {
        userData.setExerciseAsPassed(exercise.courseSlug, exercise.exerciseSlug).then(() => {
            exerciseDecorationProvider.updateDecorationsForExercises(exercise);
        });
    }
    const questions = statusData.feedback_questions
        ? parseFeedbackQuestion(statusData.feedback_questions)
        : [];
    if (TmcPanel.sidePanel === undefined) {
        await TmcPanel.renderSide(context.extensionUri, context, actionContext, panel);
    }
    TmcPanel.postMessage({
        type: "submissionResult",
        target: panel,
        result: statusData,
        questions,
    });

    const courseData = userData.getTmcCourseByName(exercise.courseSlug) as Readonly<LocalTmcCourseData>;
    await checkForTmcCourseUpdates(actionContext, courseData.id);
    vscode.commands.executeCommand("tmc.updateExercises", "silent");

    return Ok.EMPTY;
}

/**
 * Sends the exercise to the TMC Paste server.
 * @param id Exercise ID
 * @returns TMC Paste link if the action was successful.
 */
export async function pasteExercise(
    actionContext: ActionContext,
    courseSlug: string,
    exerciseName: string,
): Promise<Result<string, Error>> {
    const { tmc, userData, workspaceManager, dialog } = actionContext;

    const exerciseId = userData.getTmcExerciseByName(courseSlug, exerciseName)?.id;
    const exercisePath = workspaceManager.getExerciseBySlug(courseSlug, exerciseName)?.uri.fsPath;
    if (!exerciseId || !exercisePath) {
        return Err(new Error("Failed to resolve exercise id"));
    }

    const pasteResult = await tmc.submitExerciseToPaste(exerciseId, exercisePath);
    if (pasteResult.err) {
        dialog.errorNotification(
            `Failed to send exercise to TMC Paste: ${pasteResult.val.message}.`,
            pasteResult.val,
        );
        return pasteResult;
    }

    const pasteLink = pasteResult.val;
    if (pasteLink === "") {
        const message = "Didn't receive paste link from server.";
        return new Err(new Error(`Failed to send exercise to TMC Paste: ${message}`));
    }

    return new Ok(pasteLink);
}

/**
 * Check for course updates.
 * @param courseId If given, check only updates for that course.
 */
export async function checkForTmcCourseUpdates(
    actionContext: ActionContext,
    courseId?: number,
): Promise<void> {
    const { dialog, userData } = actionContext;
    const courses = courseId ? [userData.getTmcCourse(courseId)] : userData.getTmcCourses();
    const filteredCourses = courses.filter((c) => c.notifyAfter <= Date.now());
    Logger.info(`Checking for course updates for courses ${filteredCourses.map((c) => c.name)}`);
    const updatedCourses: LocalTmcCourseData[] = [];
    for (const course of filteredCourses) {
        await updateCourse(actionContext, course.id);
        updatedCourses.push(userData.getTmcCourse(course.id));
    }

    const handleDownload = async (course: LocalTmcCourseData): Promise<void> => {
        const downloadResult = await downloadNewExercisesForTmcCourse(actionContext, course.id);
        if (downloadResult.err) {
            dialog.errorNotification(
                `Failed to download new exercises for course "${course.title}."`,
                downloadResult.val,
            );
        }
    };

    for (const course of updatedCourses) {
        if (course.newExercises.length > 0 && !course.disabled) {
            dialog.notification(
                `Found ${course.newExercises.length} new exercises for ${course.name}. Do you wish to download them now?`,
                ["Download", async (): Promise<void> => handleDownload(course)],
                [
                    "Remind me later",
                    (): void => {
                        userData.setNotifyDate(course.id, Date.now() + NOTIFICATION_DELAY);
                    },
                ],
                [
                    "Don't remind about these exercises",
                    (): void => {
                        userData.clearFromNewExercises(course.id);
                    },
                ],
            );
        }
    }
}

/**
 * Opens the TMC workspace in explorer. If a workspace is already opened, asks user first.
 */
export async function openWorkspace(actionContext: ActionContext, name: string): Promise<void> {
    const { dialog, resources, workspaceManager } = actionContext;
    const currentWorkspaceFile = vscode.workspace.workspaceFile;
    const tmcWorkspaceFile = resources.getWorkspaceFilePath(name);
    const workspaceAsUri = vscode.Uri.file(tmcWorkspaceFile);
    Logger.info(`Current workspace: ${currentWorkspaceFile?.fsPath}`);
    Logger.info(`TMC workspace: ${tmcWorkspaceFile}`);

    if (!(currentWorkspaceFile?.toString() === tmcWorkspaceFile.toString())) {
        if (
            !currentWorkspaceFile ||
            (await dialog.confirmation(
                "Do you want to open TMC workspace and close the current one?",
            ))
        ) {
            if (!fs.existsSync(tmcWorkspaceFile)) {
                workspaceManager.createWorkspaceFile(name);
            }
            await vscode.commands.executeCommand("vscode.openFolder", workspaceAsUri);
            // Restarts VSCode
        } else {
            const choice = "Close current & open Course Workspace";
            await dialog.warningNotification(
                "Please close the current workspace before opening a course workspace.",
                [
                    choice,
                    async (): Promise<Thenable<unknown>> => {
                        if (!fs.existsSync(tmcWorkspaceFile)) {
                            workspaceManager.createWorkspaceFile(name);
                        }
                        return vscode.commands.executeCommand("vscode.openFolder", workspaceAsUri);
                    },
                ],
            );
        }
    } else if (currentWorkspaceFile?.fsPath === tmcWorkspaceFile) {
        Logger.info("Workspace already open, changing focus to this workspace.");
        await vscode.commands.executeCommand("vscode.openFolder", workspaceAsUri);
        await vscode.commands.executeCommand("workbench.files.action.focusFilesExplorer");
    }
}

/**
 * Removes given course from UserData and removes its associated files. However, doesn't remove any
 * exercises that are on disk.
 *
 * @param id ID of the course to remove
 */
export async function removeCourse(actionContext: ActionContext, id: number): Promise<void> {
<<<<<<< HEAD
    const { tmc, ui, userData, workspaceManager, dialog } = actionContext;
    const course = userData.getCourse(id);
=======
    const { tmc, ui, userData, workspaceManager } = actionContext;
    const course = userData.getTmcCourse(id);
>>>>>>> 1e5c88b5
    Logger.info(`Closing exercises for ${course.name} and removing course data from userData`);

    const unsetResult = await tmc.unsetSetting(`closed-exercises-for:${course.name}`);
    if (unsetResult.err) {
        dialog.errorNotification(
            `Failed to remove TMC-langs data for "${course.name}:"`,
            unsetResult.val,
        );
    }

    userData.deleteCourse(id);
    ui.treeDP.removeChildWithId("myCourses", id.toString());

    if (workspaceManager.activeCourse === course.name) {
        Logger.info("Closing course workspace because it was removed.");
        await vscode.commands.executeCommand("workbench.action.closeFolder");
    }
}<|MERGE_RESOLUTION|>--- conflicted
+++ resolved
@@ -14,7 +14,12 @@
 import { EXAM_TEST_RESULT, NOTIFICATION_DELAY } from "../config/constants";
 import { BottleneckError } from "../errors";
 import { randomPanelId, TmcPanel } from "../panels/TmcPanel";
-import { ExerciseSubmissionPanel, ExerciseTestsPanel, TestResultData } from "../shared/shared";
+import {
+    ExerciseSubmissionPanel,
+    ExerciseTestsPanel,
+    makeTmcKind,
+    TestResultData,
+} from "../shared/shared";
 import { Logger, parseFeedbackQuestion } from "../utilities/";
 import { getActiveEditorExecutablePath } from "../window";
 
@@ -246,7 +251,9 @@
         questions,
     });
 
-    const courseData = userData.getTmcCourseByName(exercise.courseSlug) as Readonly<LocalTmcCourseData>;
+    const courseData = userData.getTmcCourseByName(
+        exercise.courseSlug,
+    ) as Readonly<LocalTmcCourseData>;
     await checkForTmcCourseUpdates(actionContext, courseData.id);
     vscode.commands.executeCommand("tmc.updateExercises", "silent");
 
@@ -303,7 +310,7 @@
     Logger.info(`Checking for course updates for courses ${filteredCourses.map((c) => c.name)}`);
     const updatedCourses: LocalTmcCourseData[] = [];
     for (const course of filteredCourses) {
-        await updateCourse(actionContext, course.id);
+        await updateCourse(actionContext, makeTmcKind({ courseId: course.id }));
         updatedCourses.push(userData.getTmcCourse(course.id));
     }
 
@@ -391,13 +398,8 @@
  * @param id ID of the course to remove
  */
 export async function removeCourse(actionContext: ActionContext, id: number): Promise<void> {
-<<<<<<< HEAD
     const { tmc, ui, userData, workspaceManager, dialog } = actionContext;
-    const course = userData.getCourse(id);
-=======
-    const { tmc, ui, userData, workspaceManager } = actionContext;
     const course = userData.getTmcCourse(id);
->>>>>>> 1e5c88b5
     Logger.info(`Closing exercises for ${course.name} and removing course data from userData`);
 
     const unsetResult = await tmc.unsetSetting(`closed-exercises-for:${course.name}`);
