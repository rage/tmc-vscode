--- conflicted
+++ resolved
@@ -9,7 +9,17 @@
 import { ExerciseStatus } from "../api/workspaceManager";
 import { randomPanelId, TmcPanel } from "../panels/TmcPanel";
 import { Exercise } from "../shared/langsSchema";
-import { ExtensionToWebview, MyCoursesPanel, Panel } from "../shared/shared";
+import {
+    ExerciseIdentifier,
+    ExtensionToWebview,
+    makeMoocKind,
+    makeTmcKind,
+    MyCoursesPanel,
+    Panel,
+    LocalCourseData,
+    CourseIdentifier,
+    match,
+} from "../shared/shared";
 import * as UITypes from "../ui/types";
 import { dateToString, Logger, parseDate, parseNextDeadlineAfter } from "../utilities/";
 
@@ -23,9 +33,9 @@
     context: ExtensionContext,
     actionContext: ActionContext,
 ): Promise<void> {
-    const { userData, tmc } = actionContext;
+    const { userData, langs } = actionContext;
     Logger.info("Displaying My Courses view");
-    if (!(userData.ok && tmc.ok)) {
+    if (!(userData.ok && langs.ok)) {
         Logger.error("Extension was not initialized properly");
         return;
     }
@@ -36,22 +46,18 @@
         courseDeadlines: {},
     };
 
-<<<<<<< HEAD
-    const courses = userData.getTmcCourses();
-=======
     const courses = userData.val.getCourses();
->>>>>>> 5a2d4be5
     const newExercisesCourses: ExtensionToWebview[] = courses.map((c) => ({
         type: "setNewExercises",
         target: panel,
-        courseId: c.id,
-        exerciseIds: c.disabled ? [] : c.newExercises,
+        courseId: LocalCourseData.getCourseId(c),
+        exerciseIds: c.data.disabled ? [] : c.data.newExercises.map(ExerciseIdentifier.from),
     }));
     const disabledStatusCourses: ExtensionToWebview[] = courses.map((c) => ({
         type: "setCourseDisabledStatus",
         target: panel,
-        courseId: c.id,
-        disabled: c.disabled,
+        courseId: LocalCourseData.getCourseId(c),
+        disabled: c.data.disabled,
     }));
 
     TmcPanel.renderMain(context.extensionUri, context, actionContext, panel);
@@ -60,8 +66,8 @@
 
     const now = new Date();
     courses.forEach(async (course) => {
-        const courseId = course.id;
-        const exercises: Exercise[] = (await tmc.val.getCourseDetails(courseId))
+        const courseId = LocalCourseData.getCourseId(course);
+        const exercises: Exercise[] = (await langs.val.getCourseDetails(courseId))
             .map((x) => x.exercises)
             .unwrapOr([]);
 
@@ -82,7 +88,7 @@
         TmcPanel.postMessage({
             type: "setNextCourseDeadline",
             target: panel,
-            courseId: course.id,
+            courseId: LocalCourseData.getCourseId(course),
             deadline,
         });
     });
@@ -94,22 +100,18 @@
 export async function displayLocalCourseDetails(
     context: ExtensionContext,
     actionContext: ActionContext,
-    courseId: number,
+    courseId: CourseIdentifier,
 ): Promise<void> {
     const { userData, workspaceManager } = actionContext;
-<<<<<<< HEAD
-    const course = userData.getTmcCourse(courseId);
-=======
     if (!(userData.ok && workspaceManager.ok)) {
         Logger.error("Extension was not initialized properly");
         return;
     }
     const course = userData.val.getCourse(courseId);
->>>>>>> 5a2d4be5
-    Logger.info(`Display course view for ${course.name}`);
+    Logger.info(`Display course view for ${LocalCourseData.getCourseName(course)}`);
 
     const mapStatus = (
-        exerciseId: number,
+        exerciseId: ExerciseIdentifier,
         status: ExerciseStatus,
         expired: boolean,
     ): UITypes.ExerciseStatus => {
@@ -129,52 +131,66 @@
     const initialState: UITypes.WebviewMessage[] = [
         {
             command: "setCourseDisabledStatus",
-            courseId: course.id,
-            disabled: course.disabled,
+            courseId,
+            disabled: match(
+                course,
+                (tmc) => tmc.disabled,
+                (mooc) => mooc.disabled,
+            ),
         },
     ];
-    course.exercises.forEach((ex) => {
-        const nameMatch = ex.name.match(/(\w+)-(.+)/);
-        const groupName = nameMatch?.[1] || "";
-        const group = exerciseData.get(groupName);
-        const name = nameMatch?.[2] || "";
-        const exData = workspaceManager.val.getExerciseBySlug(course.name, ex.name);
-        const softDeadline = ex.softDeadline ? parseDate(ex.softDeadline) : null;
-        const hardDeadline = ex.deadline ? parseDate(ex.deadline) : null;
-        initialState.push({
-            command: "exerciseStatusChange",
-            exerciseId: ex.id,
-            status: mapStatus(
-                ex.id,
-                exData?.status ?? ExerciseStatus.Missing,
-                hardDeadline !== null && currentDate >= hardDeadline,
-            ),
-        });
-        const entry: UITypes.CourseDetailsExercise = {
-            id: ex.id,
-            name,
-            passed: course.exercises.find((ce) => ce.id === ex.id)?.passed || false,
-            softDeadline,
-            softDeadlineString: softDeadline ? dateToString(softDeadline) : "-",
-            hardDeadline,
-            hardDeadlineString: hardDeadline ? dateToString(hardDeadline) : "-",
-            isHard: softDeadline && hardDeadline ? hardDeadline <= softDeadline : true,
-        };
-
-        exerciseData.set(groupName, {
-            name: groupName,
-            nextDeadlineString: "",
-            exercises: group?.exercises.concat(entry) || [entry],
-        });
-    });
+    match(
+        course,
+        (tmc) =>
+            tmc.exercises.forEach((ex) => {
+                const nameMatch = ex.name.match(/(\w+)-(.+)/);
+                const groupName = nameMatch?.[1] || "";
+                const group = exerciseData.get(groupName);
+                const name = nameMatch?.[2] || "";
+                const exData = workspaceManager.val.getExerciseBySlug(
+                    "tmc",
+                    LocalCourseData.getCourseName(course),
+                    ex.name,
+                );
+                const softDeadline = ex.softDeadline ? parseDate(ex.softDeadline) : null;
+                const hardDeadline = ex.deadline ? parseDate(ex.deadline) : null;
+                initialState.push({
+                    command: "exerciseStatusChange",
+                    exerciseId: ex.id,
+                    status: mapStatus(
+                        makeTmcKind({ tmcExerciseId: ex.id }),
+                        exData?.status ?? ExerciseStatus.Missing,
+                        hardDeadline !== null && currentDate >= hardDeadline,
+                    ),
+                });
+                const entry: UITypes.CourseDetailsExercise = {
+                    id: makeTmcKind({ tmcExerciseId: ex.id }),
+                    name,
+                    passed: tmc.exercises.find((ce) => ce.id === ex.id)?.passed || false,
+                    softDeadline,
+                    softDeadlineString: softDeadline ? dateToString(softDeadline) : "-",
+                    hardDeadline,
+                    hardDeadlineString: hardDeadline ? dateToString(hardDeadline) : "-",
+                    isHard: softDeadline && hardDeadline ? hardDeadline <= softDeadline : true,
+                };
+
+                exerciseData.set(groupName, {
+                    name: groupName,
+                    nextDeadlineString: "",
+                    exercises: group?.exercises.concat(entry) || [entry],
+                });
+            }),
+        (mooc) => {},
+    );
 
     const panel: Panel = {
         type: "CourseDetails",
         id: randomPanelId(),
-        course: {
-            kind: "tmc",
-            courseId: course.id,
-            exerciseStatuses: {},
+        courseId,
+        exerciseGroups: [],
+        exerciseStatuses: {
+            tmc: {},
+            mooc: {},
         },
     };
     TmcPanel.renderMain(context.extensionUri, context, actionContext, panel);
