{
    "name": "test-my-code",
    "displayName": "TestMyCode",
    "description": "TestMyCode extension for Visual Studio Code",
    "version": "0.5.2",
    "license": "MIT",
    "publisher": "moocfi",
    "repository": {
        "type": "git",
        "url": "https://github.com/rage/tmc-vscode.git"
    },
    "bugs": {
        "url": "https://github.com/rage/tmc-vscode/issues"
    },
    "icon": "media/TMC.png",
    "galleryBanner": {
        "color": "#ffab0e",
        "theme": "light"
    },
    "engines": {
        "vscode": "^1.40.0"
    },
    "categories": [
        "Other"
    ],
    "keywords": [
        "tmc",
        "test",
        "my",
        "code"
    ],
    "activationEvents": [
        "workspaceContains:**/TMC-Readme.txt",
        "onView:tmcView",
        "onCommand:closeExercise",
        "onCommand:runTests",
        "onCommand:resetExercise",
        "onCommand:uploadArchive",
        "onCommand:selectAction"
    ],
    "main": "./dist/extension",
    "contributes": {
        "commands": [
            {
                "command": "tmcView.activateEntry",
                "title": "Activate"
            },
            {
                "command": "selectAction",
                "title": "TMC - Menu",
                "icon": "media/menu.svg"
            },
            {
                "command": "closeExercise",
                "title": "TMC - Close exercise"
            },
            {
                "command": "uploadArchive",
                "title": "TMC - Submit solution"
            },
            {
                "command": "pasteExercise",
                "title": "TMC - Paste exercise"
            },
            {
                "command": "resetExercise",
                "title": "TMC - Reset exercise"
            },
            {
                "command": "runTests",
                "title": "TMC - Run tests",
                "icon": "media/test.svg"
            },
            {
                "command": "downloadOldSubmission",
                "title": "TMC - Get exercise submissions"
            }
        ],
        "keybindings": [
            {
                "command": "runTests",
                "key": "ctrl+shift+t"
            },
            {
                "command": "closeExercise",
                "key": "ctrl+shift+c"
            },
            {
                "command": "selectAction",
                "key": "ctrl+shift+a"
            }
        ],
        "menus": {
            "commandPalette": [
                {
                    "command": "tmcView.activateEntry",
                    "when": "false"
                }
            ],
            "editor/title": [
                {
                    "command": "runTests",
                    "group": "navigation@0",
                    "when": "resourceScheme == file && tmcWorkspaceActive"
                },
                {
                    "command": "selectAction",
                    "group": "navigation@1",
                    "when": "resourceScheme == file && tmcWorkspaceActive"
                },
                {
                    "command": "uploadArchive",
                    "when": "resourceScheme == file && tmcWorkspaceActive"
                },
                {
                    "command": "closeExercise",
                    "when": "resourceScheme == file && tmcWorkspaceActive"
                },
                {
                    "command": "resetExercise",
                    "when": "resourceScheme == file && tmcWorkspaceActive"
                },
                {
                    "command": "pasteExercise",
                    "when": "resourceScheme == file && tmcWorkspaceActive"
                },
                {
                    "command": "downloadOldSubmission",
                    "when": "resourceScheme == file && tmcWorkspaceActive"
                },
                {
                    "command": "selectAction",
                    "when": "resourceScheme == file && tmcWorkspaceActive"
                }
            ]
        },
        "viewsContainers": {
            "activitybar": [
                {
                    "title": "TestMyCode",
                    "id": "tmc",
                    "icon": "media/TMC.png"
                }
            ]
        },
        "views": {
            "tmc": [
                {
                    "id": "tmcView",
                    "name": "Menu"
                }
            ]
        }
    },
    "scripts": {
        "vscode:prepublish": "webpack --config webpack.prod.js",
        "compile": "ttsc -p ./",
        "watch": "ttsc -watch -p ./",
        "pretest": "npm run compile",
        "test": "node ./out/test/runTest.js",
        "eslint-check": "eslint . --ext .js,.ts",
        "eslint": "eslint --fix . --ext .js,.ts",
        "lint-check": "npm run eslint-check && npm run prettier-check",
        "postinstall": "babel node_modules/ts-results --out-dir node_modules/ts-results --plugins=@babel/plugin-transform-modules-commonjs",
        "prettier-check": "prettier --check --ignore-path \"./.eslintignore\" \"./**/*.{html,js,json,jsx,ts,yml}\"",
        "prettier": "prettier --write --ignore-path \"./.eslintignore\" \"./**/*.{html,js,json,jsx,ts,yml}\"",
        "release": "./bin/publishRelease.sh",
        "webpack": "webpack --config webpack.dev.js",
        "webpack:watch": "webpack --config webpack.dev.js --watch --info-verbosity verbose"
    },
    "prettier": {
        "printWidth": 100,
        "tabWidth": 4,
        "trailingComma": "all",
        "arrowParens": "always",
        "endOfLine": "lf"
    },
    "devDependencies": {
<<<<<<< HEAD
        "@babel/cli": "^7.8.4",
        "@babel/core": "^7.9.6",
        "@babel/plugin-transform-modules-commonjs": "^7.9.6",
        "@babel/plugin-transform-react-jsx": "^7.10.1",
        "@babel/preset-env": "^7.10.2",
=======
        "@babel/cli": "^7.10.1",
        "@babel/core": "^7.10.2",
        "@babel/plugin-transform-modules-commonjs": "^7.10.1",
>>>>>>> f880db73
        "@types/du": "^1.0.0",
        "@types/fs-extra": "^9.0.1",
        "@types/glob": "^7.1.2",
        "@types/mocha": "^7.0.2",
        "@types/node": "^14.0.12",
        "@types/node-fetch": "^2.5.7",
        "@types/unzipper": "^0.10.3",
        "@types/vscode": "^1.40.0",
<<<<<<< HEAD
        "@typescript-eslint/eslint-plugin": "^2.28.0",
        "@typescript-eslint/parser": "^2.28.0",
        "babel-loader": "^8.1.0",
        "eslint": "^6.8.0",
=======
        "@typescript-eslint/eslint-plugin": "^3.2.0",
        "@typescript-eslint/parser": "^3.2.0",
        "eslint": "^7.2.0",
>>>>>>> f880db73
        "eslint-config-prettier": "^6.10.1",
        "eslint-plugin-prettier": "^3.1.3",
        "glob": "^7.1.6",
        "husky": "^4.2.5",
        "lint-staged": "^10.2.9",
        "prettier": "^2.0.5",
        "ts-loader": "^7.0.5",
        "ts-node": "^8.10.2",
        "ttypescript": "^1.5.10",
        "typemoq": "^2.1.0",
        "typescript": "^3.9.5",
        "vscode-test": "^1.4.0",
        "webpack": "^4.42.1",
        "webpack-cli": "^3.3.11",
        "webpack-merge": "^4.2.2"
    },
    "dependencies": {
        "client-oauth2": "^4.2.5",
        "del": "^5.1.0",
        "diskusage-ng": "^0.2.4",
        "du": "^1.0.0",
        "form-data": "^3.0.0",
        "fs-extra": "^9.0.1",
        "handlebars": "^4.7.6",
        "mocha": "^7.2.0",
        "node-fetch": "^2.6.0",
        "p-limit": "^3.0.1",
        "tree-kill": "^1.2.2",
        "ts-results": "^2.0.1",
        "typescript-is": "^0.16.2",
        "unzipper": "^0.10.11"
    },
    "husky": {
        "hooks": {
            "pre-commit": "lint-staged"
        }
    },
    "lint-staged": {
        "*.{html,js,json,jsx,ts,yml}": [
            "prettier --check"
        ],
        "*.{js,ts}": [
            "eslint --cache --max-warnings 0"
        ]
    }
}<|MERGE_RESOLUTION|>--- conflicted
+++ resolved
@@ -176,17 +176,11 @@
         "endOfLine": "lf"
     },
     "devDependencies": {
-<<<<<<< HEAD
-        "@babel/cli": "^7.8.4",
-        "@babel/core": "^7.9.6",
-        "@babel/plugin-transform-modules-commonjs": "^7.9.6",
-        "@babel/plugin-transform-react-jsx": "^7.10.1",
-        "@babel/preset-env": "^7.10.2",
-=======
         "@babel/cli": "^7.10.1",
         "@babel/core": "^7.10.2",
         "@babel/plugin-transform-modules-commonjs": "^7.10.1",
->>>>>>> f880db73
+        "@babel/plugin-transform-react-jsx": "^7.10.1",
+        "@babel/preset-env": "^7.10.2",
         "@types/du": "^1.0.0",
         "@types/fs-extra": "^9.0.1",
         "@types/glob": "^7.1.2",
@@ -195,16 +189,10 @@
         "@types/node-fetch": "^2.5.7",
         "@types/unzipper": "^0.10.3",
         "@types/vscode": "^1.40.0",
-<<<<<<< HEAD
-        "@typescript-eslint/eslint-plugin": "^2.28.0",
-        "@typescript-eslint/parser": "^2.28.0",
-        "babel-loader": "^8.1.0",
-        "eslint": "^6.8.0",
-=======
         "@typescript-eslint/eslint-plugin": "^3.2.0",
         "@typescript-eslint/parser": "^3.2.0",
+        "babel-loader": "^8.1.0",
         "eslint": "^7.2.0",
->>>>>>> f880db73
         "eslint-config-prettier": "^6.10.1",
         "eslint-plugin-prettier": "^3.1.3",
         "glob": "^7.1.6",
