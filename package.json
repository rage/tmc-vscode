--- conflicted
+++ resolved
@@ -507,12 +507,7 @@
     },
     "dependencies": {
         "del": "^6.0.0",
-<<<<<<< HEAD
-        "fs-extra": "^9.1.0",
-=======
-        "du": "^1.0.0",
         "fs-extra": "^10.0.0",
->>>>>>> 6f78edb8
         "handlebars": "^4.7.7",
         "lodash": "^4.17.21",
         "node-fetch": "^2.6.1",
