--- conflicted
+++ resolved
@@ -25,12 +25,9 @@
         "node_modules",
         "test-resources",
         "typings",
-<<<<<<< HEAD
         "webview-ui",
-        "shared"
-=======
+        "shared",
         "playwright",
         "playwright.config.ts"
->>>>>>> 861ba19e
     ]
 }